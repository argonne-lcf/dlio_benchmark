"""
   Copyright (c) 2025, UChicago Argonne, LLC
   All Rights Reserved

   Licensed under the Apache License, Version 2.0 (the "License");
   you may not use this file except in compliance with the License.
   You may obtain a copy of the License at

       http://www.apache.org/licenses/LICENSE-2.0

   Unless required by applicable law or agreed to in writing, software
   distributed under the License is distributed on an "AS IS" BASIS,
   WITHOUT WARRANTIES OR CONDITIONS OF ANY KIND, either express or implied.
   See the License for the specific language governing permissions and
   limitations under the License.
"""
import os
import torch
import ctypes
import time
from dlio_benchmark.checkpointing.base_checkpointing import BaseCheckpointing
from dlio_benchmark.utils.utility import Profile

from dlio_benchmark.common.constants import MODULE_CHECKPOINT
from dlio_benchmark.common.enumerations import CheckpointLocationType
from dlio_benchmark.utils.utility import DLIOMPI
import logging

def get_torch_datatype(datatype):
    if datatype == "fp32":
        return torch.float32
    elif datatype == "fp16":
        return torch.float16
    elif datatype == "fp64":
        return torch.float64
    elif datatype == "int8":
        return torch.int8
    elif datatype == "uint8":
        return torch.uint8
    elif datatype == "bf16": # bfloat16
        return torch.bfloat16
    else:
        raise Exception(f"Invalid datatype {datatype}")
    

dlp = Profile(MODULE_CHECKPOINT)


class PyTorchCheckpointing(BaseCheckpointing):
    __instance = None

    @staticmethod
    def get_instance():
        """ Static access method. """
        if PyTorchCheckpointing.__instance is None:
            PyTorchCheckpointing.__instance = PyTorchCheckpointing()
        return PyTorchCheckpointing.__instance

    @dlp.log_init
    def __init__(self):
        super().__init__("pt")

    @dlp.log
<<<<<<< HEAD
    def get_tensor_core(self, length, datatype="int8"):
        return torch.ones(length, dtype=get_torch_datatype(datatype))
=======
    def get_tensor_core(self, length, datatype="int8", randomize=True):
        torch_dtype=get_torch_datatype(datatype)
        if randomize:
            if torch_dtype in [torch.float32, torch.float16, torch.float64, torch.bfloat16]:
                return torch.rand(length, dtype=torch_dtype)
            elif torch_dtype == torch.int8:
                return torch.randint(low=-128,high=128, size=(length,), dtype=torch_dtype)
            elif torch_dtype == torch.uint8:
                return torch.randint(low=0, high=256, size=(length,), dtype=torch_dtype)
            else:
                raise Exception(f"Datatype {torch_dtype} cannot be randomized for random tensor generation.")
        else:
            return torch.ones(length, dtype=torch_dtype)

    @dlp.log
    def set_madvise_mergeable(self, tensor):
        """
        Apply MADV_MERGEABLE to a PyTorch tensor's memory region with alignment handling.

        1. Validates madvise is initialized and the tensor has valid memory pointers
        2. Calculates page-aligned memory boundaries for the tensor
        3. Applies madvise(MADV_MERGEABLE) to the aligned region
        """
        if not self.madvise_ready:
            return False

        try:
            if not (hasattr(tensor, 'data_ptr') and hasattr(tensor, 'untyped_storage')):
                 return False

            ptr_addr = tensor.data_ptr()
            storage = tensor.untyped_storage()

            if storage is None or ptr_addr == 0:
                 return False

            size_bytes = storage.nbytes()
            if size_bytes <= 0:
                return False

        except Exception:
            return False

        page_size = self.madvise_page_size
        start_addr = ptr_addr
        end_addr = ptr_addr + size_bytes

        aligned_start_addr = (start_addr + page_size - 1) // page_size * page_size
        aligned_end_addr = end_addr // page_size * page_size
        aligned_size = aligned_end_addr - aligned_start_addr

        if aligned_size <= 0:
            return False

        try:
            c_ptr = ctypes.c_void_p(aligned_start_addr)
            c_size = ctypes.c_size_t(aligned_size)
            ret = self.madvise_func(c_ptr, c_size, self.madvise_mergeable)

            if ret == 0:
                return True
            else:
                return False

        except Exception:
            return False

    @dlp.log
    def set_madvise_mergeable(self, tensor):
        """
        Apply MADV_MERGEABLE to a PyTorch tensor's memory region with alignment handling.

        1. Validates madvise is initialized and the tensor has valid memory pointers
        2. Calculates page-aligned memory boundaries for the tensor
        3. Applies madvise(MADV_MERGEABLE) to the aligned region
        """
        if not self.madvise_ready:
            return False

        try:
            if not (hasattr(tensor, 'data_ptr') and hasattr(tensor, 'untyped_storage')):
                 return False

            ptr_addr = tensor.data_ptr()
            storage = tensor.untyped_storage()

            if storage is None or ptr_addr == 0:
                 return False

            size_bytes = storage.nbytes()
            if size_bytes <= 0:
                return False

        except Exception:
            return False

        page_size = self.madvise_page_size
        start_addr = ptr_addr
        end_addr = ptr_addr + size_bytes

        aligned_start_addr = (start_addr + page_size - 1) // page_size * page_size
        aligned_end_addr = end_addr // page_size * page_size
        aligned_size = aligned_end_addr - aligned_start_addr

        if aligned_size <= 0:
            return False

        try:
            c_ptr = ctypes.c_void_p(aligned_start_addr)
            c_size = ctypes.c_size_t(aligned_size)
            ret = self.madvise_func(c_ptr, c_size, self.madvise_mergeable)

            if ret == 0:
                return True
            else:
                return False

        except Exception:
            return False
>>>>>>> 74390d56

    @dlp.log
    def set_madvise_mergeable(self, tensor):
        """
        Apply MADV_MERGEABLE to a PyTorch tensor's memory region with alignment handling.

        1. Validates madvise is initialized and the tensor has valid memory pointers
        2. Calculates page-aligned memory boundaries for the tensor
        3. Applies madvise(MADV_MERGEABLE) to the aligned region
        """
        if not self.madvise_ready:
            return False

        try:
            if not (hasattr(tensor, 'data_ptr') and hasattr(tensor, 'untyped_storage')):
                 return False

            ptr_addr = tensor.data_ptr()
            storage = tensor.untyped_storage()

            if storage is None or ptr_addr == 0:
                 return False

            size_bytes = storage.nbytes()
            if size_bytes <= 0:
                return False

        except Exception:
            return False

        page_size = self.madvise_page_size
        start_addr = ptr_addr
        end_addr = ptr_addr + size_bytes

        aligned_start_addr = (start_addr + page_size - 1) // page_size * page_size
        aligned_end_addr = end_addr // page_size * page_size
        aligned_size = aligned_end_addr - aligned_start_addr

        if aligned_size <= 0:
            return False

        try:
            c_ptr = ctypes.c_void_p(aligned_start_addr)
            c_size = ctypes.c_size_t(aligned_size)
            ret = self.madvise_func(c_ptr, c_size, self.madvise_mergeable)

            if ret == 0:
                return True
            else:
                return False

        except Exception:
            return False

    @dlp.log
    def save_state(self, suffix, state, fsync = False):
        name = self.get_name(suffix)
        with open(name, "wb") as f:
            torch.save(state, f)
            if fsync: 
                os.fsync(f.fileno())

    @dlp.log
    def load_state(self, suffix, state):
        name = self.get_name(suffix)
        state = dict() # clear up
        state = torch.load(name)
        self.logger.debug(f"checkpoint state loaded: {state}")
        assert(len(state.keys())>0)

    @dlp.log
    def save_checkpoint(self, epoch, step_number):
        super().save_checkpoint(epoch, step_number)

    @dlp.log
    def load_checkpoint(self, epoch, step_number):
        super().load_checkpoint(epoch, step_number)

    @dlp.log
    def finalize(self):
        super().finalize()
<|MERGE_RESOLUTION|>--- conflicted
+++ resolved
@@ -61,10 +61,6 @@
         super().__init__("pt")
 
     @dlp.log
-<<<<<<< HEAD
-    def get_tensor_core(self, length, datatype="int8"):
-        return torch.ones(length, dtype=get_torch_datatype(datatype))
-=======
     def get_tensor_core(self, length, datatype="int8", randomize=True):
         torch_dtype=get_torch_datatype(datatype)
         if randomize:
@@ -184,7 +180,6 @@
 
         except Exception:
             return False
->>>>>>> 74390d56
 
     @dlp.log
     def set_madvise_mergeable(self, tensor):

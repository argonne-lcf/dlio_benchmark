--- conflicted
+++ resolved
@@ -61,10 +61,6 @@
         super().__init__("pt")
 
     @dlp.log
-<<<<<<< HEAD
-    def get_tensor_core(self, length, datatype="int8"):
-        return torch.ones(length, dtype=get_torch_datatype(datatype))
-=======
     def get_tensor_core(self, length, datatype="int8", randomize=True):
         torch_dtype=get_torch_datatype(datatype)
         if randomize:
@@ -78,60 +74,6 @@
                 raise Exception(f"Datatype {torch_dtype} cannot be randomized for random tensor generation.")
         else:
             return torch.ones(length, dtype=torch_dtype)
-
-    @dlp.log
-    def set_madvise_mergeable(self, tensor):
-        """
-        Apply MADV_MERGEABLE to a PyTorch tensor's memory region with alignment handling.
-
-        1. Validates madvise is initialized and the tensor has valid memory pointers
-        2. Calculates page-aligned memory boundaries for the tensor
-        3. Applies madvise(MADV_MERGEABLE) to the aligned region
-        """
-        if not self.madvise_ready:
-            return False
-
-        try:
-            if not (hasattr(tensor, 'data_ptr') and hasattr(tensor, 'untyped_storage')):
-                 return False
-
-            ptr_addr = tensor.data_ptr()
-            storage = tensor.untyped_storage()
-
-            if storage is None or ptr_addr == 0:
-                 return False
-
-            size_bytes = storage.nbytes()
-            if size_bytes <= 0:
-                return False
-
-        except Exception:
-            return False
-
-        page_size = self.madvise_page_size
-        start_addr = ptr_addr
-        end_addr = ptr_addr + size_bytes
-
-        aligned_start_addr = (start_addr + page_size - 1) // page_size * page_size
-        aligned_end_addr = end_addr // page_size * page_size
-        aligned_size = aligned_end_addr - aligned_start_addr
-
-        if aligned_size <= 0:
-            return False
-
-        try:
-            c_ptr = ctypes.c_void_p(aligned_start_addr)
-            c_size = ctypes.c_size_t(aligned_size)
-            ret = self.madvise_func(c_ptr, c_size, self.madvise_mergeable)
-
-            if ret == 0:
-                return True
-            else:
-                return False
-
-        except Exception:
-            return False
->>>>>>> c170ff83
 
     @dlp.log
     def set_madvise_mergeable(self, tensor):

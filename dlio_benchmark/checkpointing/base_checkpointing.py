--- conflicted
+++ resolved
@@ -313,15 +313,11 @@
 
     @abstractmethod
     def load_checkpoint(self, epoch, step_number):
-<<<<<<< HEAD
-        my_rank = DLIOMPI.get_instance().rank()
-=======
         if self.args.checkpoint_recovery_rank_shift:
             my_rank = (DLIOMPI.get_instance().rank() + DLIOMPI.get_instance().npernode()) % DLIOMPI.get_instance().size()
             if DLIOMPI.get_instance().size() // DLIOMPI.get_instance().npernode() < 2:
                 if self.comm.rank == 0:
-                    self.logger.warning(f"This run is on single client; checkpoint_recovery_rank_shift does not apply; loading checkpoint will have caching effect")
->>>>>>> 736a2708
+                    self.logger.warning(f"This run is on single client; checkpoint_recovery_rank_shift does not apply.")
         start_layer, end_layer = self.get_layer_index()
         # create a specifc folder for each step
         checkpoint_id = f"global_epoch{epoch}_step{step_number}"

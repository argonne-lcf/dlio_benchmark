--- conflicted
+++ resolved
@@ -17,12 +17,7 @@
 
 import os
 import logging
-<<<<<<< HEAD
 from time import time, sleep
-=======
-from time import time
-
->>>>>>> 8e1a9aa7
 from dlio_benchmark.common.constants import MODULE_AI_FRAMEWORK
 from dlio_benchmark.data_loader.data_loader_factory import DataLoaderFactory
 from dlio_benchmark.utils.utility import utcnow, DLIOMPI
@@ -91,11 +86,7 @@
 
     @dlp.log
     def compute(self, x, epoch_number, step, computation_time):
-<<<<<<< HEAD
         return self.model(x, computation_time)
-=======
-        return sleep(computation_time)
->>>>>>> 8e1a9aa7
         # tf.function(self.model)(epoch_number, step, computation_time)
 
     @dlp.log

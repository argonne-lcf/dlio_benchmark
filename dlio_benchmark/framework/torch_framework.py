--- conflicted
+++ resolved
@@ -94,11 +94,7 @@
 
     @dlp.log
     def compute(self, x, epoch_number, step, computation_time):
-<<<<<<< HEAD
         return self.model(x, computation_time)
-=======
-        return torch_sleep(computation_time)
->>>>>>> 8e1a9aa7
 
     @dlp.log
     def get_loader(self, dataset_type=DatasetType.TRAIN):

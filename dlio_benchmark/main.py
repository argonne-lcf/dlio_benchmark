--- conflicted
+++ resolved
@@ -76,16 +76,8 @@
             except:
                 self.args.output_folder = 'output/'
         self.output_folder = self.args.output_folder
-<<<<<<< HEAD
-        self.args.data_folder = os.path.abspath(self.args.data_folder)
-        PerfTrace.initialize_log(self.args.output_folder, os.path.abspath(self.args.data_folder))
-        with Profile(name=f"{self.__init__.__qualname__}", cat=MODULE_DLIO_BENCHMARK):
-            self.storage = StorageFactory().get_storage(self.args.storage_type, self.args.storage_root, self.args.framework)
-=======
         self.storage = StorageFactory().get_storage(self.args.storage_type, self.args.storage_root,
                                                     self.args.framework)
->>>>>>> d06e63fd
-
         self.output_folder = self.args.output_folder
         self.output = StorageFactory().get_storage(self.args.storage_type, self.args.output_folder,
                                                    self.args.framework)

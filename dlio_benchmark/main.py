"""
   Copyright (c) 2024, UChicago Argonne, LLC
   All Rights Reserved

   Licensed under the Apache License, Version 2.0 (the "License");
   you may not use this file except in compliance with the License.
   You may obtain a copy of the License at

       http://www.apache.org/licenses/LICENSE-2.0

   Unless required by applicable law or agreed to in writing, software
   distributed under the License is distributed on an "AS IS" BASIS,
   WITHOUT WARRANTIES OR CONDITIONS OF ANY KIND, either express or implied.
   See the License for the specific language governing permissions and
   limitations under the License.
"""
import os
import math
import logging
from time import time
import json
import numpy as np

# Reduce TF and CUDA logging
from numpy import random

from dlio_benchmark.checkpointing.checkpointing_factory import CheckpointingFactory
from dlio_benchmark.common.constants import MODULE_DLIO_BENCHMARK

os.environ['TF_CPP_MIN_LOG_LEVEL'] = '3'
os.environ['AUTOGRAPH_VERBOSITY'] = '0'
# Remove PyTorch warning when libtorch_cuda_cu.so isn't found
import warnings

warnings.filterwarnings("ignore", category=UserWarning)

from dataclasses import dataclass
from dlio_benchmark.utils.utility import utcnow, measure_performance, get_trace_name, DLIOMPI
from omegaconf import DictConfig, OmegaConf
from dlio_benchmark.utils.statscounter import StatsCounter
from hydra.core.config_store import ConfigStore
from dlio_benchmark.utils.config import LoadConfig, ConfigArguments
from dlio_benchmark.common.enumerations import Profiler, DatasetType, StorageType, MetadataType, FormatType
from dlio_benchmark.profiler.profiler_factory import ProfilerFactory
from dlio_benchmark.framework.framework_factory import FrameworkFactory
from dlio_benchmark.data_generator.generator_factory import GeneratorFactory
from dlio_benchmark.storage.storage_factory import StorageFactory
from dlio_benchmark.utils.utility import Profile, PerfTrace, DLIOLogger

dlp = Profile(MODULE_DLIO_BENCHMARK)
# To make sure the output folder is the same in all the nodes. We have to do this.
import hydra

dftracer_initialize = True
dftracer_finalize   = True
dtracer             = None

class DLIOBenchmark(object):
    """
    The Benchmark represents the I/O behavior of deep learning applications.
    """

    def __init__(self, cfg):
        """
        This initializes the DLIO benchmark. Intialization includes:
        <ul>
            <li> argument parser </li>
            <li> profiler instances </li>
            <li> internal components </li>
            <li> local variables </li>
        </ul>
        """
        global dftracer, dftracer_initialize, dftracer_finalize

        t0 = time()
        self.args = ConfigArguments.get_instance()
        LoadConfig(self.args, cfg)
        self.storage = StorageFactory().get_storage(self.args.storage_type, self.args.storage_root,
                                                    self.args.framework)

        self.output_folder = self.args.output_folder
        os.makedirs(self.args.output_folder, mode=0o755, exist_ok=True)
        self.comm = DLIOMPI.get_instance().comm()
        self.my_rank = self.args.my_rank = DLIOMPI.get_instance().rank()
        self.comm_size = self.args.comm_size = DLIOMPI.get_instance().size()
        self.data_folder = self.args.data_folder
        self.storage_root = self.args.storage_root
        if self.args.storage_root:
            self.storage.create_namespace(exist_ok=True)
        self.framework = FrameworkFactory().get_framework(self.args.framework,
                                                          self.args.do_profiling)

        # Delete previous logfile
        if self.my_rank == 0:
            if os.path.isfile(self.args.logfile_path):
                os.remove(self.args.logfile_path)
        self.comm.barrier()
        # Configure the logging library
        self.args.configure_dlio_logging(is_child=False)
        self.logger = DLIOLogger.get_instance()
        if dftracer_initialize:
            dftracer = self.args.configure_dftracer(is_child=False, use_pid=False)
        with Profile(name=f"{self.__init__.__qualname__}", cat=MODULE_DLIO_BENCHMARK):
            if self.args.my_rank == 0:
                self.logger.output(f"{utcnow()} Running DLIO with {self.args.comm_size} process(es)")
                try:
                    self.logger.output(
                        f"{utcnow()} Reading workload YAML config file '{hydra_cfg.runtime.config_sources[1]['path']}/workload/{hydra_cfg.runtime.choices.workload}.yaml'")
                except:
                    pass

            self.generate_only = self.args.generate_only
            self.do_profiling = self.args.do_profiling

            self.data_generator = None
            self.num_files_train = self.args.num_files_train
            self.num_subfolders_train = self.args.num_subfolders_train
            self.num_subfolders_eval = self.args.num_subfolders_eval
            self.num_samples = self.args.num_samples_per_file
            self.total_training_steps = self.args.total_training_steps

            self.epochs = self.args.epochs
            self.batch_size = self.args.batch_size
            self.computation_time = self.args.computation_time

            if self.do_profiling:
                self.profiler = ProfilerFactory().get_profiler(self.args.profiler)

            if self.args.generate_data:
                self.data_generator = GeneratorFactory.get_generator(self.args.format)
            # Checkpointing support
            self.do_checkpoint = self.args.do_checkpoint
            self.steps_between_checkpoints = self.args.steps_between_checkpoints
            self.epochs_between_checkpoints = self.args.epochs_between_checkpoints
            self.checkpoint_after_epoch = self.args.checkpoint_after_epoch

            # Evaluation support
            self.do_eval = self.args.do_eval
            self.num_files_eval = self.args.num_files_eval

            self.batch_size_eval = self.args.batch_size_eval
            self.eval_time = self.args.eval_time
            self.eval_after_epoch = self.args.eval_after_epoch
            self.epochs_between_evals = self.args.epochs_between_evals
        self.stats = StatsCounter()

    @dlp.log
    def initialize(self):
        """
        Initializes the benchmark runtime.
        - It generates the required data
        - Start profiling session for Darshan and Tensorboard.
        """
        self.comm.barrier()

        if self.args.generate_data:
            if self.args.my_rank == 0:
                self.logger.output(f"{utcnow()} Starting data generation")
            self.data_generator.generate()
            # important to have this barrier to ensure that the data generation is done for all the ranks
            self.comm.barrier()
            if self.args.my_rank == 0:
                self.logger.output(f"{utcnow()} Generation done")

        if not self.generate_only and self.do_profiling:
            self.profiler.start()
            self.framework.start_framework_profiler()
            self.comm.barrier()
            if self.args.my_rank == 0:
                self.logger.info(f"{utcnow()} Profiling Started with {self.args.profiler}")
        self.comm.barrier()
        file_list_train = []
        file_list_eval = []
        num_subfolders = 0
        for dataset_type in [DatasetType.TRAIN, DatasetType.VALID]:
            if dataset_type == DatasetType.TRAIN:
                num_subfolders = self.num_subfolders_train
            else:
                num_subfolders = self.num_subfolders_eval
            filenames = self.storage.walk_node(os.path.join(self.args.data_folder, f"{dataset_type}"))
            if (len(filenames) == 0):
                continue
            if self.storage.get_node(
                    os.path.join(self.args.data_folder, f"{dataset_type}",
                                 filenames[0])) == MetadataType.DIRECTORY:
                assert (num_subfolders == len(filenames))
                fullpaths = self.storage.walk_node(
                    os.path.join(self.args.data_folder, f"{dataset_type}/*/*.{self.args.format}"),
                    use_pattern=True)
                files = [self.storage.get_basename(f) for f in fullpaths]
                idx = np.argsort(files)
                fullpaths = [fullpaths[i] for i in idx]
            else:
                assert (num_subfolders == 0)
                fullpaths = [self.storage.get_uri(os.path.join(self.args.data_folder, f"{dataset_type}", entry))
                             for entry in filenames if entry.endswith(f'{self.args.format}')]
                fullpaths = sorted(fullpaths)
            self.logger.debug(f"subfolder {num_subfolders} fullpaths {fullpaths}")
            if dataset_type is DatasetType.TRAIN:
                file_list_train = fullpaths
            elif dataset_type is DatasetType.VALID:
                file_list_eval = fullpaths
        if not self.generate_only and self.num_files_train > len(file_list_train):
            raise Exception(
                "Not enough training dataset is found; Please run the code with ++workload.workflow.generate_data=True")
        if self.do_eval and self.num_files_eval > len(file_list_eval):
            raise Exception(
                "Not enough evaluation dataset is found; Please run the code with ++workload.workflow.generate_data=True")
        if (self.num_files_train < len(file_list_train)):
            self.logger.warning(
                f"Number of files for training in {os.path.join(self.args.data_folder, f'{DatasetType.TRAIN}')} ({len(file_list_train)}) is more than requested ({self.num_files_train}). A subset of files will be used ")
            file_list_train = file_list_train[:self.num_files_train]
        if (self.num_files_eval < len(file_list_eval)):
            self.logger.warning(
                f"Number of files for evaluation in {os.path.join(self.args.data_folder, f'{DatasetType.VALID}')} ({len(file_list_eval)}) is more than requested ({self.num_files_eval}). A subset of files will be used ")
            file_list_eval = file_list_eval[:self.num_files_eval]
        self.args.derive_configurations(file_list_train, file_list_eval)
        self.checkpointing_mechanism = CheckpointingFactory().get_mechanism(self.args.checkpoint_mechanism)
        self.args.validate()
        self.comm.barrier()

    @dlp.log
    def _eval(self, epoch):
        """
        Evaluation loop will read a separate dataset and has its own own computation time.
        """
        step = 1
        total = math.floor(self.num_samples * self.num_files_eval / self.batch_size_eval / self.comm_size)
        loader = self.framework.get_loader(DatasetType.VALID)
        self.stats.start_loading()
        for batch in dlp.iter(loader.next()):
            self.stats.eval_batch_loaded(epoch, step)
            eval_time = self.eval_time
            self.stats.start_compute()
            self.framework.compute(batch, epoch, step, eval_time)
            self.stats.eval_batch_processed(epoch, step)
            step += 1
            if step > total:
                break
            self.stats.start_loading()
        return step - 1

    @dlp.log
    def _train(self, epoch):
        """
        Training loop for reading the dataset and performing training computations.
        :return: returns total steps.
        """
        block = 1  # A continuous period of training steps, ended by checkpointing
        block_step = overall_step = 1  # Steps are taken within blocks
        max_steps = math.floor(self.num_samples * self.num_files_train / self.batch_size / self.comm_size)
        self.steps_per_epoch = max_steps
        # Start the very first block
        self.stats.start_block(epoch, block)

        loader = self.framework.get_loader(dataset_type=DatasetType.TRAIN)
        self.stats.start_loading()
        for batch in loader.next():
<<<<<<< HEAD
            self.stats.batch_loaded(epoch, overall_step, block)

            computation_time = self.args.computation_time
=======
            if overall_step > max_steps or ((self.total_training_steps > 0) and (overall_step > self.total_training_steps)):
                if self.args.my_rank == 0:
                    self.logger.info(f"{utcnow()} Maximum number of steps reached")
                if (block_step != 1 and self.do_checkpoint) or (not self.do_checkpoint):
                    self.stats.end_block(epoch, block, block_step - 1)
                break
            self.stats.batch_loaded(epoch, overall_step, block, t0)
            # Log a new block, unless it's the first one which we've already logged before the loop
            if block_step == 1 and block != 1:
                self.stats.start_block(epoch, block)
            computation_time = self.computation_time
>>>>>>> 6185001f
            if (isinstance(computation_time, dict) and len(computation_time) > 0) or (isinstance(computation_time, float) and  computation_time > 0):
                self.framework.trace_object("Train", overall_step, 1)
            self.stats.start_compute()
            self.framework.compute(batch, epoch, block_step, self.computation_time)
            self.stats.batch_processed(epoch, overall_step, block)
            self.comm.barrier()
            if self.do_checkpoint and (
                    self.steps_between_checkpoints >= 0) and overall_step == self.next_checkpoint_step:
                self.stats.end_block(epoch, block, block_step)
                self.stats.start_ckpt(epoch, block, overall_step)
                self.checkpointing_mechanism.checkpoint(epoch, overall_step)
                self.stats.end_ckpt(epoch, block)
                block += 1
                # Reset the number of steps after every checkpoint to mark the start of a new block
                block_step = 1
                self.next_checkpoint_step += self.steps_between_checkpoints
            else:
                block_step += 1
            overall_step += 1
            if overall_step > max_steps or ((self.total_training_steps > 0) and (overall_step > self.total_training_steps)):
                if self.args.my_rank == 0:
                    logging.info(f"{utcnow()} Maximum number of steps reached")
                if (not self.do_checkpoint):
                    self.stats.end_block(epoch, block, block_step - 1)
                break
            # start a new block here
            if block_step == 1 and block != 1:
                self.stats.start_block(epoch, block)
            self.stats.start_loading()

        self.comm.barrier()
        if self.do_checkpoint and (self.steps_between_checkpoints < 0) and (epoch == self.next_checkpoint_epoch):
            self.stats.end_block(epoch, block, block_step-1)
            self.stats.start_ckpt(epoch, block, overall_step-1)
            self.checkpointing_mechanism.checkpoint(epoch, overall_step)
            self.stats.end_ckpt(epoch, block)
            self.next_checkpoint_epoch += self.epochs_between_checkpoints
        self.comm.barrier()
        return overall_step

    @dlp.log
    def run(self):
        """
        Run the total epochs for training. 
        On each epoch, it prepares dataset for reading, it trains, and finalizes the dataset.
        If evaluation is enabled, it reads the eval dataset, performs evaluation and finalizes.
        """
        self.stats.start_run()
        if not self.generate_only:
            # Print out the expected number of steps for each epoch and evaluation
            if self.my_rank == 0:
                total = math.floor(self.num_samples * self.num_files_train / self.batch_size / self.comm_size)
                self.logger.output(
                    f"{utcnow()} Max steps per epoch: {total} = {self.num_samples} * {self.num_files_train} / {self.batch_size} / {self.comm_size} (samples per file * num files / batch size / comm size)")

                if self.do_eval:
                    total = math.floor(self.num_samples * self.num_files_eval / self.batch_size_eval / self.comm_size)
                    self.logger.output(
                        f"{utcnow()} Steps per eval: {total} = {self.num_samples} * {self.num_files_eval} / {self.batch_size_eval} / {self.comm_size} (samples per file * num files / batch size eval / comm size)")

            # Keep track of the next epoch at which we will evaluate
            next_eval_epoch = self.eval_after_epoch
            self.next_checkpoint_epoch = self.checkpoint_after_epoch
            epoch = 1
            # Initialize the dataset
            self.args.reconfigure(epoch)
            self.framework.init_loader(self.args.format, epoch=epoch, data_loader=self.args.data_loader)
            self.framework.get_loader(dataset_type=DatasetType.TRAIN).read()
            if self.do_eval:
                self.framework.get_loader(dataset_type=DatasetType.VALID).read()
            for epoch in range(1, self.epochs + 1):
                self.next_checkpoint_step = self.steps_between_checkpoints
                self.stats.start_train(epoch)
                steps = self._train(epoch)
                self.stats.end_train(epoch, steps)
                self.logger.debug(f"{utcnow()} Rank {self.my_rank} returned after {steps} steps.")
                self.framework.get_loader(DatasetType.TRAIN).finalize()
                # Perform evaluation if enabled
                if self.do_eval and epoch >= next_eval_epoch:
                    next_eval_epoch += self.epochs_between_evals
                    self.stats.start_eval(epoch)
                    self._eval(epoch)
                    self.stats.end_eval(epoch)
                    self.framework.get_loader(DatasetType.VALID).finalize()
                self.args.reconfigure(epoch + 1) # reconfigure once per epoch
                    
        self.stats.end_run()

    @dlp.log
    def finalize(self):
        """
        It finalizes the dataset once training is completed.
        """

        global dftracer, dftracer_initialize, dftracer_finalize

        self.comm.barrier()
        self.checkpointing_mechanism.finalize()
        if not self.generate_only:
            if self.do_profiling:
                self.profiler.stop()
                self.framework.stop_framework_profiler()
                self.comm.barrier()
                if self.my_rank == 0:
                    self.logger.info(f"{utcnow()} Profiling stopped")
            if not self.args.keep_files:
                self.logger.info(f"{utcnow()} Keep files set to False. Deleting dataset")
                self.comm.barrier()
                if self.my_rank == 0:
                    if self.storage.get_node(self.args.data_folder):
                        self.storage.delete_node(self.args.data_folder)
                        self.logger.info(f"{utcnow()} Deleted data files")

            # Save collected stats to disk
            self.stats.finalize()
            self.stats.save_data()
        self.comm.barrier()
        if dftracer_finalize and dftracer:
            self.args.finalize_dftracer(dftracer)


@hydra.main(version_base=None, config_path="configs", config_name="config")
def run_benchmark(cfg: DictConfig):    
    benchmark = DLIOBenchmark(cfg['workload'])
    os.environ["DARSHAN_DISABLE"] = "1"
    benchmark.initialize()
    benchmark.run()
    benchmark.finalize()

def set_dftracer_initialize(status):
    global dftracer, dftracer_initialize, dftracer_finalize
    dftracer_initialize = status

def set_dftracer_finalize(status):
    global dftracer, dftracer_initialize, dftracer_finalize
    dftracer_finalize = status

def main() -> None:
    """
    The main method to start the benchmark runtime.
    """
    DLIOMPI.get_instance().initialize()
    run_benchmark()
    DLIOMPI.get_instance().finalize()


if __name__ == '__main__':
    main()
    exit(0)<|MERGE_RESOLUTION|>--- conflicted
+++ resolved
@@ -256,23 +256,9 @@
         loader = self.framework.get_loader(dataset_type=DatasetType.TRAIN)
         self.stats.start_loading()
         for batch in loader.next():
-<<<<<<< HEAD
             self.stats.batch_loaded(epoch, overall_step, block)
 
             computation_time = self.args.computation_time
-=======
-            if overall_step > max_steps or ((self.total_training_steps > 0) and (overall_step > self.total_training_steps)):
-                if self.args.my_rank == 0:
-                    self.logger.info(f"{utcnow()} Maximum number of steps reached")
-                if (block_step != 1 and self.do_checkpoint) or (not self.do_checkpoint):
-                    self.stats.end_block(epoch, block, block_step - 1)
-                break
-            self.stats.batch_loaded(epoch, overall_step, block, t0)
-            # Log a new block, unless it's the first one which we've already logged before the loop
-            if block_step == 1 and block != 1:
-                self.stats.start_block(epoch, block)
-            computation_time = self.computation_time
->>>>>>> 6185001f
             if (isinstance(computation_time, dict) and len(computation_time) > 0) or (isinstance(computation_time, float) and  computation_time > 0):
                 self.framework.trace_object("Train", overall_step, 1)
             self.stats.start_compute()

"""
   Copyright (c) 2024, UChicago Argonne, LLC
   All Rights Reserved

   Licensed under the Apache License, Version 2.0 (the "License");
   you may not use this file except in compliance with the License.
   You may obtain a copy of the License at

       http://www.apache.org/licenses/LICENSE-2.0

   Unless required by applicable law or agreed to in writing, software
   distributed under the License is distributed on an "AS IS" BASIS,
   WITHOUT WARRANTIES OR CONDITIONS OF ANY KIND, either express or implied.
   See the License for the specific language governing permissions and
   limitations under the License.
"""
import os
import math
import logging
from time import time
import json
import numpy as np

# Reduce TF and CUDA logging
from numpy import random

from dlio_benchmark.checkpointing.checkpointing_factory import CheckpointingFactory
from dlio_benchmark.common.constants import MODULE_DLIO_BENCHMARK

os.environ['TF_CPP_MIN_LOG_LEVEL'] = '3'
os.environ['AUTOGRAPH_VERBOSITY'] = '0'
# Remove PyTorch warning when libtorch_cuda_cu.so isn't found
import warnings

warnings.filterwarnings("ignore", category=UserWarning)

from dataclasses import dataclass
from dlio_benchmark.utils.utility import utcnow, measure_performance, get_trace_name, DLIOMPI
from omegaconf import DictConfig, OmegaConf
from dlio_benchmark.utils.statscounter import StatsCounter
from hydra.core.config_store import ConfigStore
from dlio_benchmark.utils.config import LoadConfig, ConfigArguments
from dlio_benchmark.common.enumerations import Profiler, DatasetType, StorageType, MetadataType, FormatType
from dlio_benchmark.profiler.profiler_factory import ProfilerFactory
from dlio_benchmark.framework.framework_factory import FrameworkFactory
from dlio_benchmark.data_generator.generator_factory import GeneratorFactory
from dlio_benchmark.storage.storage_factory import StorageFactory
from dlio_benchmark.utils.utility import Profile, PerfTrace, DLIOLogger

dlp = Profile(MODULE_DLIO_BENCHMARK)
# To make sure the output folder is the same in all the nodes. We have to do this.
import hydra

dftracer_initialize = True
dftracer_finalize   = True
dtracer             = None

class DLIOBenchmark(object):
    """
    The Benchmark represents the I/O behavior of deep learning applications.
    """

    def __init__(self, cfg):
        """
        This initializes the DLIO benchmark. Intialization includes:
        <ul>
            <li> argument parser </li>
            <li> profiler instances </li>
            <li> internal components </li>
            <li> local variables </li>
        </ul>
        """
        global dftracer, dftracer_initialize, dftracer_finalize

        t0 = time()
        self.args = ConfigArguments.get_instance()
        LoadConfig(self.args, cfg)
        self.storage = StorageFactory().get_storage(self.args.storage_type, self.args.storage_root,
                                                    self.args.framework)

        self.output_folder = self.args.output_folder
        os.makedirs(self.args.output_folder, mode=0o755, exist_ok=True)
        self.comm = DLIOMPI.get_instance().comm()
        self.my_rank = self.args.my_rank = DLIOMPI.get_instance().rank()
        self.comm_size = self.args.comm_size = DLIOMPI.get_instance().size()
        self.data_folder = self.args.data_folder
        self.storage_root = self.args.storage_root
        if self.args.storage_root:
            self.storage.create_namespace(exist_ok=True)
        self.framework = FrameworkFactory().get_framework(self.args.framework,
                                                          self.args.do_profiling)

        # Delete previous logfile
        if self.my_rank == 0:
            if os.path.isfile(self.args.logfile_path):
                os.remove(self.args.logfile_path)
        self.comm.barrier()
        # Configure the logging library
        self.args.configure_dlio_logging(is_child=False)
        self.logger = DLIOLogger.get_instance()
        if dftracer_initialize:
            dftracer = self.args.configure_dftracer(is_child=False, use_pid=False)
        with Profile(name=f"{self.__init__.__qualname__}", cat=MODULE_DLIO_BENCHMARK):
            mode = []
            if self.args.generate_data:
                mode += ["Generating data"]
            if self.args.do_train:
                mode += ["Training"]
            if self.args.do_eval:
                mode += ["Evaluation"]
            if self.args.do_checkpoint:
                mode += ["Checkpointing"]
            if self.args.my_rank == 0:
                self.logger.output(f"{utcnow()} Running DLIO [{' & '.join(mode)}] with {self.args.comm_size} process(es)")
                try:
                    self.logger.output(
                        f"{utcnow()} Reading workload YAML config file '{hydra_cfg.runtime.config_sources[1]['path']}/workload/{hydra_cfg.runtime.choices.workload}.yaml'")
                except:
                    pass
            self.generate_only = self.args.generate_only
            self.do_profiling = self.args.do_profiling

            self.data_generator = None
            self.num_files_train = self.args.num_files_train
            self.num_subfolders_train = self.args.num_subfolders_train
            self.num_subfolders_eval = self.args.num_subfolders_eval
            self.num_samples = self.args.num_samples_per_file
            self.total_training_steps = self.args.total_training_steps
            
            self.overall_step_total = 0

            self.epochs = self.args.epochs
            self.batch_size = self.args.batch_size
            self.computation_time = self.args.computation_time

            if self.do_profiling:
                self.profiler = ProfilerFactory().get_profiler(self.args.profiler)

            if self.args.generate_data:
                self.data_generator = GeneratorFactory.get_generator(self.args.format)
            # Checkpointing support
            self.do_checkpoint = self.args.do_checkpoint
            self.steps_between_checkpoints = self.args.steps_between_checkpoints
            self.epochs_between_checkpoints = self.args.epochs_between_checkpoints
            self.checkpoint_after_epoch = self.args.checkpoint_after_epoch

            # Evaluation support
            self.do_eval = self.args.do_eval
            self.num_files_eval = self.args.num_files_eval

            self.batch_size_eval = self.args.batch_size_eval
            self.eval_time = self.args.eval_time
            self.eval_after_epoch = self.args.eval_after_epoch
            self.epochs_between_evals = self.args.epochs_between_evals
        self.stats = StatsCounter()

    @dlp.log
    def initialize(self):
        """
        Initializes the benchmark runtime.
        - It generates the required data
        - Start profiling session for Darshan and Tensorboard.
        """
        self.comm.barrier()

        if self.args.generate_data:
            if self.args.my_rank == 0:
                self.logger.output(f"{utcnow()} Starting data generation")
            self.data_generator.generate()
            # important to have this barrier to ensure that the data generation is done for all the ranks
            self.comm.barrier()
            if self.args.my_rank == 0:
                self.logger.output(f"{utcnow()} Generation done")

        if not self.generate_only and self.do_profiling:
            self.profiler.start()
            self.framework.start_framework_profiler()
            self.comm.barrier()
            if self.args.my_rank == 0:
                self.logger.info(f"{utcnow()} Profiling Started with {self.args.profiler}")
        self.comm.barrier()
        file_list_train = []
        file_list_eval = []
        num_subfolders = 0
        if self.args.do_train:
            for dataset_type in [DatasetType.TRAIN, DatasetType.VALID]:
                if dataset_type == DatasetType.TRAIN:
                    num_subfolders = self.num_subfolders_train
                else:
                    num_subfolders = self.num_subfolders_eval
                filenames = self.storage.walk_node(os.path.join(self.args.data_folder, f"{dataset_type}"))
                if (len(filenames) == 0):
                    continue
                if self.storage.get_node(
                        os.path.join(self.args.data_folder, f"{dataset_type}",
                                    filenames[0])) == MetadataType.DIRECTORY:
                    assert (num_subfolders == len(filenames))
                    fullpaths = self.storage.walk_node(
                        os.path.join(self.args.data_folder, f"{dataset_type}/*/*.{self.args.format}"),
                        use_pattern=True)
                    files = [self.storage.get_basename(f) for f in fullpaths]
                    idx = np.argsort(files)
                    fullpaths = [fullpaths[i] for i in idx]
                else:
                    assert (num_subfolders == 0)
                    fullpaths = [self.storage.get_uri(os.path.join(self.args.data_folder, f"{dataset_type}", entry))
                                for entry in filenames if entry.endswith(f'{self.args.format}')]
                    fullpaths = sorted(fullpaths)
                self.logger.debug(f"subfolder {num_subfolders} fullpaths {fullpaths}")
                if dataset_type is DatasetType.TRAIN:
                    file_list_train = fullpaths
                elif dataset_type is DatasetType.VALID:
                    file_list_eval = fullpaths
            if not self.generate_only and self.num_files_train > len(file_list_train):
                raise Exception(
                    "Not enough training dataset is found; Please run the code with ++workload.workflow.generate_data=True")
            if self.do_eval and self.num_files_eval > len(file_list_eval):
                raise Exception(
                    "Not enough evaluation dataset is found; Please run the code with ++workload.workflow.generate_data=True")
            if (self.num_files_train < len(file_list_train)):
                self.logger.warning(
                    f"Number of files for training in {os.path.join(self.args.data_folder, f'{DatasetType.TRAIN}')} ({len(file_list_train)}) is more than requested ({self.num_files_train}). A subset of files will be used ")
                file_list_train = file_list_train[:self.num_files_train]
            if (self.num_files_eval < len(file_list_eval)):
                self.logger.warning(
                    f"Number of files for evaluation in {os.path.join(self.args.data_folder, f'{DatasetType.VALID}')} ({len(file_list_eval)}) is more than requested ({self.num_files_eval}). A subset of files will be used ")
                file_list_eval = file_list_eval[:self.num_files_eval]
        self.args.derive_configurations(file_list_train, file_list_eval)
        self.args.validate()
        self.checkpointing_mechanism = CheckpointingFactory().get_mechanism(self.args.checkpoint_mechanism)
        self.stats.checkpoint_size = self.checkpointing_mechanism.checkpoint_size    
        self.comm.barrier()

    @dlp.log
    def _eval(self, epoch):
        """
        Evaluation loop will read a separate dataset and has its own own computation time.
        """
        step = 1
        total = math.floor(self.num_samples * self.num_files_eval / self.batch_size_eval / self.comm_size)
        loader = self.framework.get_loader(DatasetType.VALID)
        self.stats.start_loading()
        for batch in dlp.iter(loader.next()):
            self.stats.eval_batch_loaded(epoch, step)
            eval_time = self.eval_time
            self.stats.start_compute()
            self.framework.compute(batch, epoch, step, eval_time)
            self.stats.eval_batch_processed(epoch, step)
            step += 1
            if step > total:
                break
            self.stats.start_loading()
        return step - 1

    @dlp.log
    def _checkpoint(self):
        block = 1  # A continuous period of training steps, ended by checkpointing
        block_step = overall_step = 1  # Steps are taken within blocks
        epoch = 1
        for i in range(self.args.num_checkpoints):
            self.stats.start_block(epoch, block)
            # We still make sure that the checkpoint is done after allreduce; therefore, allreduce here is required. 
            self.framework.compute(None, epoch, block_step, self.args.time_between_checkpoints)
            self.comm.barrier()
            self.stats.start_save_ckpt(epoch, block, overall_step)
            self.checkpointing_mechanism.save_checkpoint(epoch, overall_step)
            self.stats.end_save_ckpt(epoch, block)
            if self.args.checkpoint_recovery_after_steps > 0 and (i + 1) % self.args.checkpoint_recovery_after_steps==0:
                self.comm.barrier()
                self.stats.start_load_ckpt(epoch, block, overall_step)
                self.checkpointing_mechanism.load_checkpoint(epoch, overall_step)
                self.stats.end_load_ckpt(epoch, block)
            block = block+1
            overall_step = overall_step + 1
    @dlp.log
    def _train(self, epoch):
        """
        Training loop for reading the dataset and performing training computations.
        :return: returns total steps.
        """
        block = 1  # A continuous period of training steps, ended by checkpointing
        block_step = overall_step = 1  # Steps are taken within blocks
        max_steps = math.floor(self.num_samples * self.num_files_train / self.batch_size / self.comm_size)
        self.steps_per_epoch = max_steps
        # Start the very first block
        self.stats.start_block(epoch, block)

        loader = self.framework.get_loader(dataset_type=DatasetType.TRAIN)
        self.stats.start_loading()
        for batch in loader.next():
<<<<<<< HEAD
            if overall_step > max_steps or ((self.total_training_steps > 0) and (self.overall_step_total >= self.total_training_steps)):
                if self.args.my_rank == 0:
                    self.logger.info(f"{utcnow()} Maximum number of steps reached")
                if (block_step != 1 and self.do_checkpoint) or (not self.do_checkpoint):
                    self.stats.end_block(epoch, block, block_step - 1)
                break
            self.stats.batch_loaded(epoch, overall_step, block, t0)
            # Log a new block, unless it's the first one which we've already logged before the loop
            if block_step == 1 and block != 1:
                self.stats.start_block(epoch, block)
            computation_time = self.computation_time
            if (isinstance(computation_time, dict) and len(computation_time) > 0) or (isinstance(computation_time, float) and  computation_time > 0):
                self.framework.trace_object("Train", overall_step, 1)
            computation_time = self.framework.compute(batch, epoch, block_step, computation_time)
            self.stats.batch_processed(epoch, overall_step, block, t0, computation_time)
            # This is the barrier to simulate allreduce. It is required to simulate the actual workloads.
=======
            self.stats.batch_loaded(epoch, overall_step, block)

            computation_time = self.args.computation_time
            if (isinstance(computation_time, dict) and len(computation_time) > 0) or (isinstance(computation_time, float) and  computation_time > 0):
                self.framework.trace_object("Train", overall_step, 1)
            self.stats.start_compute()
            self.framework.compute(batch, epoch, block_step, self.computation_time)
            self.stats.batch_processed(epoch, overall_step, block)
>>>>>>> 93d25b33
            self.comm.barrier()
            if self.do_checkpoint and (
                    self.steps_between_checkpoints >= 0) and overall_step == self.next_checkpoint_step:
                self.stats.end_block(epoch, block, block_step)
                self.stats.start_save_ckpt(epoch, block, overall_step)
                self.checkpointing_mechanism.save_checkpoint(epoch, overall_step)
                self.stats.end_save_ckpt(epoch, block)
                block += 1
                # Reset the number of steps after every checkpoint to mark the start of a new block
                block_step = 1
                self.next_checkpoint_step += self.steps_between_checkpoints
            else:
                block_step += 1
            overall_step += 1
<<<<<<< HEAD
            self.overall_step_total += 1
            t0 = time()
        if self.do_checkpoint and (self.steps_between_checkpoints < 0) and (epoch == self.next_checkpoint_epoch):
            self.stats.end_block(epoch, block, block_step)
            self.stats.start_save_ckpt(epoch, block, overall_step)
            self.checkpointing_mechanism.save_checkpoint(epoch, overall_step)
            self.stats.end_save_ckpt(epoch, block)
=======
            if overall_step > max_steps or ((self.total_training_steps > 0) and (overall_step > self.total_training_steps)):
                if self.args.my_rank == 0:
                    logging.info(f"{utcnow()} Maximum number of steps reached")
                if (not self.do_checkpoint):
                    self.stats.end_block(epoch, block, block_step - 1)
                break
            # start a new block here
            if block_step == 1 and block != 1:
                self.stats.start_block(epoch, block)
            self.stats.start_loading()

        self.comm.barrier()
        if self.do_checkpoint and (self.steps_between_checkpoints < 0) and (epoch == self.next_checkpoint_epoch):
            self.stats.end_block(epoch, block, block_step-1)
            self.stats.start_ckpt(epoch, block, overall_step-1)
            self.checkpointing_mechanism.checkpoint(epoch, overall_step)
            self.stats.end_ckpt(epoch, block)
>>>>>>> 93d25b33
            self.next_checkpoint_epoch += self.epochs_between_checkpoints
        return overall_step

    @dlp.log
    def run(self):
        """
        Run the total epochs for training. 
        On each epoch, it prepares dataset for reading, it trains, and finalizes the dataset.
        If evaluation is enabled, it reads the eval dataset, performs evaluation and finalizes.
        """
        self.stats.start_run()
        if (not self.generate_only) and (not self.args.checkpoint_only):
            # Print out the expected number of steps for each epoch and evaluation
            if self.my_rank == 0:
                total = math.floor(self.num_samples * self.num_files_train / self.batch_size / self.comm_size)
                self.logger.output(
                    f"{utcnow()} Max steps per epoch: {total} = {self.num_samples} * {self.num_files_train} / {self.batch_size} / {self.comm_size} (samples per file * num files / batch size / comm size)")
                if self.total_training_steps > 0:
                    self.logger.output(
                        f"{utcnow()} Total training steps is set to be {self.total_training_steps}. Will only run up to {min(total*self.args.epochs, self.total_training_steps)}"
                    )
                if self.do_eval:
                    total = math.floor(self.num_samples * self.num_files_eval / self.batch_size_eval / self.comm_size)
                    self.logger.output(
                        f"{utcnow()} Steps per eval: {total} = {self.num_samples} * {self.num_files_eval} / {self.batch_size_eval} / {self.comm_size} (samples per file * num files / batch size eval / comm size)")

            # Keep track of the next epoch at which we will evaluate
            next_eval_epoch = self.eval_after_epoch
            self.next_checkpoint_epoch = self.checkpoint_after_epoch
            epoch = 1
            # Initialize the dataset
            self.args.reconfigure(epoch)
            self.framework.init_loader(self.args.format, epoch=epoch, data_loader=self.args.data_loader)
            self.framework.get_loader(dataset_type=DatasetType.TRAIN).read()
            if self.do_eval:
                self.framework.get_loader(dataset_type=DatasetType.VALID).read()
            for epoch in range(1, self.epochs + 1):
                self.next_checkpoint_step = self.steps_between_checkpoints
                self.stats.start_train(epoch)
                steps = self._train(epoch)
                self.stats.end_train(epoch, steps)
                self.logger.debug(f"{utcnow()} Rank {self.my_rank} returned after {steps} steps.")
                self.framework.get_loader(DatasetType.TRAIN).finalize()
                # Perform evaluation if enabled
                if self.do_eval and epoch >= next_eval_epoch:
                    next_eval_epoch += self.epochs_between_evals
                    self.stats.start_eval(epoch)
                    self._eval(epoch)
                    self.stats.end_eval(epoch)
                    self.framework.get_loader(DatasetType.VALID).finalize()
                self.args.reconfigure(epoch + 1) # reconfigure once per epoch

        if (self.args.checkpoint_only):
            self._checkpoint()            
        self.stats.end_run()

    @dlp.log
    def finalize(self):
        """
        It finalizes the dataset once training is completed.
        """

        global dftracer, dftracer_initialize, dftracer_finalize

        self.comm.barrier()
        self.checkpointing_mechanism.finalize()
        if not self.generate_only:
            if self.do_profiling:
                self.profiler.stop()
                self.framework.stop_framework_profiler()
                self.comm.barrier()
                if self.my_rank == 0:
                    self.logger.info(f"{utcnow()} Profiling stopped")
            if not self.args.keep_files:
                self.logger.info(f"{utcnow()} Keep files set to False. Deleting dataset")
                self.comm.barrier()
                if self.my_rank == 0:
                    if self.storage.get_node(self.args.data_folder):
                        self.storage.delete_node(self.args.data_folder)
                        self.logger.info(f"{utcnow()} Deleted data files")

            # Save collected stats to disk
            self.stats.finalize()
            self.stats.save_data()
        self.comm.barrier()
        if dftracer_finalize and dftracer:
            self.args.finalize_dftracer(dftracer)


@hydra.main(version_base=None, config_path="configs", config_name="config")
def run_benchmark(cfg: DictConfig):    
    benchmark = DLIOBenchmark(cfg['workload'])
    os.environ["DARSHAN_DISABLE"] = "1"
    benchmark.initialize()
    benchmark.run()
    benchmark.finalize()

def set_dftracer_initialize(status):
    global dftracer, dftracer_initialize, dftracer_finalize
    dftracer_initialize = status

def set_dftracer_finalize(status):
    global dftracer, dftracer_initialize, dftracer_finalize
    dftracer_finalize = status

def main() -> None:
    """
    The main method to start the benchmark runtime.
    """
    DLIOMPI.get_instance().initialize()
    run_benchmark()
    DLIOMPI.get_instance().finalize()


if __name__ == '__main__':
    main()
    exit(0)<|MERGE_RESOLUTION|>--- conflicted
+++ resolved
@@ -127,8 +127,6 @@
             self.num_samples = self.args.num_samples_per_file
             self.total_training_steps = self.args.total_training_steps
             
-            self.overall_step_total = 0
-
             self.epochs = self.args.epochs
             self.batch_size = self.args.batch_size
             self.computation_time = self.args.computation_time
@@ -288,33 +286,14 @@
         loader = self.framework.get_loader(dataset_type=DatasetType.TRAIN)
         self.stats.start_loading()
         for batch in loader.next():
-<<<<<<< HEAD
-            if overall_step > max_steps or ((self.total_training_steps > 0) and (self.overall_step_total >= self.total_training_steps)):
-                if self.args.my_rank == 0:
-                    self.logger.info(f"{utcnow()} Maximum number of steps reached")
-                if (block_step != 1 and self.do_checkpoint) or (not self.do_checkpoint):
-                    self.stats.end_block(epoch, block, block_step - 1)
-                break
-            self.stats.batch_loaded(epoch, overall_step, block, t0)
-            # Log a new block, unless it's the first one which we've already logged before the loop
-            if block_step == 1 and block != 1:
-                self.stats.start_block(epoch, block)
-            computation_time = self.computation_time
-            if (isinstance(computation_time, dict) and len(computation_time) > 0) or (isinstance(computation_time, float) and  computation_time > 0):
-                self.framework.trace_object("Train", overall_step, 1)
-            computation_time = self.framework.compute(batch, epoch, block_step, computation_time)
-            self.stats.batch_processed(epoch, overall_step, block, t0, computation_time)
-            # This is the barrier to simulate allreduce. It is required to simulate the actual workloads.
-=======
             self.stats.batch_loaded(epoch, overall_step, block)
-
             computation_time = self.args.computation_time
             if (isinstance(computation_time, dict) and len(computation_time) > 0) or (isinstance(computation_time, float) and  computation_time > 0):
                 self.framework.trace_object("Train", overall_step, 1)
             self.stats.start_compute()
             self.framework.compute(batch, epoch, block_step, self.computation_time)
             self.stats.batch_processed(epoch, overall_step, block)
->>>>>>> 93d25b33
+            # This is the barrier to simulate allreduce. It is required to simulate the actual workloads.
             self.comm.barrier()
             if self.do_checkpoint and (
                     self.steps_between_checkpoints >= 0) and overall_step == self.next_checkpoint_step:
@@ -329,15 +308,6 @@
             else:
                 block_step += 1
             overall_step += 1
-<<<<<<< HEAD
-            self.overall_step_total += 1
-            t0 = time()
-        if self.do_checkpoint and (self.steps_between_checkpoints < 0) and (epoch == self.next_checkpoint_epoch):
-            self.stats.end_block(epoch, block, block_step)
-            self.stats.start_save_ckpt(epoch, block, overall_step)
-            self.checkpointing_mechanism.save_checkpoint(epoch, overall_step)
-            self.stats.end_save_ckpt(epoch, block)
-=======
             if overall_step > max_steps or ((self.total_training_steps > 0) and (overall_step > self.total_training_steps)):
                 if self.args.my_rank == 0:
                     logging.info(f"{utcnow()} Maximum number of steps reached")
@@ -355,7 +325,6 @@
             self.stats.start_ckpt(epoch, block, overall_step-1)
             self.checkpointing_mechanism.checkpoint(epoch, overall_step)
             self.stats.end_ckpt(epoch, block)
->>>>>>> 93d25b33
             self.next_checkpoint_epoch += self.epochs_between_checkpoints
         return overall_step
 

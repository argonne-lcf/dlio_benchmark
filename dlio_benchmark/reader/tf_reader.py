--- conflicted
+++ resolved
@@ -68,15 +68,9 @@
                 'size': tf.io.FixedLenFeature([], tf.int64)
             }
         parsed_example = tf.io.parse_example(serialized=serialized, features=features)
-<<<<<<< HEAD
-        # Get the image as raw bytes.r
-        image_raw = parsed_example['image']
-        dimension = tf.cast(parsed_example['size'], tf.int32).numpy()
-=======
         # Get the image as raw bytes.
         #image_raw = parsed_example['image']
         #dimension = tf.cast(parsed_example['size'], tf.int32).numpy()
->>>>>>> 970dbb6c
         # Decode the raw bytes so it becomes a tensor with type.
         #image_tensor = tf.io.decode_raw(image_raw, tf.uint8)
         #size = dimension * dimension

--- conflicted
+++ resolved
@@ -61,12 +61,6 @@
             bin_buffer_mmap = np.memmap(sz_file, mode='r', order='C')
             bin_buffer = memoryview(bin_buffer_mmap)
             self.file_map_ibr[filename].append(np.frombuffer(bin_buffer, dtype=np.uint64))
-<<<<<<< HEAD
-            bin_buffer_mmap = np.memmap(filename, mode='r', order='C')
-            bin_buffer = memoryview(bin_buffer_mmap)
-            self.buffer_map[filename] = np.frombuffer(bin_buffer, dtype=np.uint8)
-=======
->>>>>>> cda4df32
 
     @dlp.log
     def load_index(self):

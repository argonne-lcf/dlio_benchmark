--- conflicted
+++ resolved
@@ -70,11 +70,6 @@
             image = self.reader.read_index(self.indices[sample_idx], step)
         return image, np.uint8([self.indices[sample_idx]])
 
-<<<<<<< HEAD
-
-
-=======
->>>>>>> 970dbb6c
 class DaliIteratorDataset(object):
     def __init__(self, format_type, dataset_type, epoch, worker_index,
                  total_num_workers, total_num_samples, samples_per_worker, batch_size, shuffle=Shuffle.OFF, seed=1234):
@@ -105,10 +100,6 @@
             for image in self.reader.next():
                 yield image.numpy(), np.uint8([0])
 
-<<<<<<< HEAD
-
-=======
->>>>>>> 970dbb6c
 class DaliDataLoader(BaseDataLoader):
     @dlp.log_init
     def __init__(self, format_type, dataset_type, epoch):
@@ -133,24 +124,13 @@
         for worker_index in range(num_pipelines):
             global_worker_index = self._args.my_rank * num_pipelines + worker_index
             # None executes pipeline on CPU and the reader does the batching
-<<<<<<< HEAD
-            if self.dataset is None:
-                self.dataset = DaliIteratorDataset(self.format_type, self.dataset_type, self.epoch_number, global_worker_index,
-                                    self._args.comm_size * num_pipelines, self.num_samples, samples_per_worker, 1, self._args.sample_shuffle, self._args.seed)
-            else:
-                if self._args.sample_shuffle != Shuffle.OFF:
-                    if self._args.sample_shuffle == Shuffle.SEED:
-                        np.random.seed(self._args.seed)
-                    np.random.shuffle(self.dataset.indices)
-=======
             self.dataset = DaliIndexDataset(self.format_type, self.dataset_type, self.epoch_number, global_worker_index,
                                 self._args.comm_size * num_pipelines, self.num_samples, samples_per_worker, 1, self._args.sample_shuffle, self._args.seed)
->>>>>>> 970dbb6c
             pipeline = Pipeline(batch_size=self.batch_size, num_threads=num_threads, device_id=None, py_num_workers=num_threads//num_pipelines,
                                 prefetch_queue_depth=prefetch_size, py_start_method=self._args.multiprocessing_context, exec_async=True)
             with pipeline:
                 images, labels = fn.external_source(source=self.dataset, num_outputs=2, dtype=[types.UINT8, types.UINT8],
-                                                    parallel=parallel, batch=True)
+                                                    parallel=parallel, batch=False)
                 pipeline.set_outputs(images, labels)
             self.pipelines.append(pipeline)
         for pipe in self.pipelines:

--- conflicted
+++ resolved
@@ -45,19 +45,10 @@
                                             dataset_type=self.dataset_type,
                                             thread_index=-1,
                                             epoch_number=self.epoch_number).pipeline()
-<<<<<<< HEAD
-            images, labels = fn.external_source(source=dataset, num_outputs=1, dtype=[types.UINT8],
-                                                parallel=parallel, batch=False)
-            pipeline.set_outputs(images)
-        self.pipeline = pipeline
-        
-        self._dataset = DALIGenericIterator(self.pipeline, ['data'], auto_reset=True)
-=======
             pipeline.set_outputs(dataset)
         self.pipelines.append(pipeline)
         self._dataset = DALIGenericIterator(self.pipelines, ['data'], auto_reset=True)
 
->>>>>>> 970dbb6c
     @dlp.log
     def next(self):
         super().next()
@@ -65,9 +56,7 @@
         num_samples = self._args.total_samples_train if self.dataset_type is DatasetType.TRAIN else self._args.total_samples_eval
         batch_size = self._args.batch_size if self.dataset_type is DatasetType.TRAIN else self._args.batch_size_eval
         step = 0
-        logging.info(f"{self.pipelines}")
         for pipeline in self.pipelines:
-            logging.info("reseting pipeline")
             pipeline.reset()
         for step in range(num_samples // batch_size):
             for batch in self._dataset:

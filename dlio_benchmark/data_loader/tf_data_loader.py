--- conflicted
+++ resolved
@@ -80,7 +80,6 @@
         elif "experimental_threading" in dir(options):
             options.experimental_threading.private_threadpool_size = read_threads
             options.experimental_threading.max_intra_op_parallelism = read_threads
-<<<<<<< HEAD
         if self.format_type != FormatType.TFRECORD:
             self._dataset = tf.data.Dataset.from_tensor_slices(np.arange(read_threads)).with_options(options)
             self._dataset = self._dataset.interleave(lambda x: TensorflowDataset(self.format_type, self.dataset_type,
@@ -97,21 +96,7 @@
                                           dataset_type=self.dataset_type,
                                           thread_index=-1,
                                           epoch_number=0).next()
-=======
 
-        self._dataset = tf.data.Dataset.from_tensor_slices(np.arange(read_threads)).with_options(options)
-
-        self._dataset = self._dataset.interleave(lambda x: TensorflowDataset(self.format_type, self.dataset_type,
-                                                                             self.epoch_number, (
-                                                                             self.batch_size,
-                                                                             self._args.max_dimension,
-                                                                             self._args.max_dimension), x),
-                                                 cycle_length=read_threads,
-                                                 num_parallel_calls=read_threads)
-        if self._args.prefetch_size > 0:
-            self._dataset = self._dataset.prefetch(buffer_size=self._args.prefetch_size)
-
->>>>>>> 89113ad0
     @dlp.log
     def next(self):
         super().next()

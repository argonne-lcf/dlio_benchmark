model: resnet50

framework: pytorch

workflow:
 generate_data: False
 train: True

dataset:
 num_files_train: 1024
 num_samples_per_file: 1
 record_length: 150528
 data_folder: data/resnet50
<<<<<<< HEAD
 format: dlio_tfrecord
=======
 format: jpeg
>>>>>>> 0584e0aa

train: 
 computation_time: 0.1
 
reader:
<<<<<<< HEAD
 data_loader: dlio_tensorflow
=======
 data_loader: pytorch
>>>>>>> 0584e0aa
 read_threads: 8
 computation_threads: 8<|MERGE_RESOLUTION|>--- conflicted
+++ resolved
@@ -11,20 +11,12 @@
  num_samples_per_file: 1
  record_length: 150528
  data_folder: data/resnet50
-<<<<<<< HEAD
- format: dlio_tfrecord
-=======
- format: jpeg
->>>>>>> 0584e0aa
+ format: dlio_jpeg
 
 train: 
  computation_time: 0.1
  
 reader:
-<<<<<<< HEAD
- data_loader: dlio_tensorflow
-=======
- data_loader: pytorch
->>>>>>> 0584e0aa
+ data_loader: dlio_pytorch
  read_threads: 8
  computation_threads: 8
model: resnet50

framework: pytorch

workflow:
 generate_data: False
 train: True

dataset:
 num_files_train: 1024
 num_samples_per_file: 1251
 record_length: 114660.07
 record_length_resize: 150528
 data_folder: data/resnet50
 format: tfrecord
<<<<<<< HEAD

=======
 
>>>>>>> 70479f69
train: 
 computation_time: 0.195
 epochs: 5
 
reader:
 data_loader: dali
 read_threads: 8
 computation_threads: 8
 batch_size: 64
 batch_size_eval: 128
 dont_use_mmap: True<|MERGE_RESOLUTION|>--- conflicted
+++ resolved
@@ -13,11 +13,6 @@
  record_length_resize: 150528
  data_folder: data/resnet50
  format: tfrecord
-<<<<<<< HEAD
-
-=======
- 
->>>>>>> 70479f69
 train: 
  computation_time: 0.195
  epochs: 5

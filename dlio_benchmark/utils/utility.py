"""
   Copyright (c) 2024, UChicago Argonne, LLC
   All Rights Reserved

   Licensed under the Apache License, Version 2.0 (the "License");
   you may not use this file except in compliance with the License.
   You may obtain a copy of the License at

       http://www.apache.org/licenses/LICENSE-2.0

   Unless required by applicable law or agreed to in writing, software
   distributed under the License is distributed on an "AS IS" BASIS,
   WITHOUT WARRANTIES OR CONDITIONS OF ANY KIND, either express or implied.
   See the License for the specific language governing permissions and
   limitations under the License.
"""

import os
from datetime import datetime
import logging
from time import time, sleep as base_sleep
from functools import wraps
import threading
import json
from typing import Dict
import pathlib
from enum import Enum

import numpy as np
import inspect
import psutil
import socket
import importlib.util
# UTC timestamp format with microsecond precision
from dlio_benchmark.common.enumerations import LoggerType, MPIState
try:
    from dftracer.logger import dftracer as PerfTrace, dft_fn as Profile, DFTRACER_ENABLE as DFTRACER_ENABLE
except:
    class Profile(object):
<<<<<<< HEAD
        def __init__(self,  name=None, cat=None, **kwargs):
            return 
        def log(self, func, **kwargs):
            return func
        def log_init(self,  func, **kwargs):
            return func
        def iter(self,  a, **kwargs):
            return a
        def __enter__(self):
            return
        def __exit__(self, type, value, traceback, **kwargs):
            return
        def update(self, epoch = 0, step =0, size=0, default = None, **kwargs):
=======
        def __init__(self,  cat, name=None, epoch=None, step=None, image_idx=None, image_size=None):
            return 
        def log(self,  func):
            return func
        def log_init(self,  func):
            return func
        def iter(self,  func, iter_name="step"):
            return func
        def __enter__(self):
            return
        def __exit__(self, type, value, traceback):
            return
        def update(self, epoch=None, step=None, image_idx=None, image_size=None, args={}):
>>>>>>> 6185001f
            return
        def flush(self):
            return
        def reset(self):
            return
        def log_static(self, func):
            return func
    class dftracer(object):
        def __init__(self,):
            self.type = None
        def initialize_log(self, logfile=None, data_dir=None, process_id=-1):
            return
        def get_time(self):
            return
        def enter_event(self):
            return
        def exit_event(self):
            return
        def log_event(self, name, cat, start_time, duration, string_args=None):
            return
        def finalize(self):
            return
        
    PerfTrace = dftracer()
    DFTRACER_ENABLE = False

LOG_TS_FORMAT = "%Y-%m-%dT%H:%M:%S.%f"

OUTPUT_LEVEL = 35
logging.addLevelName(OUTPUT_LEVEL, "OUTPUT")
def output(self, message, *args, **kwargs):
    if self.isEnabledFor(OUTPUT_LEVEL):
        self._log(OUTPUT_LEVEL, message, args, **kwargs)
logging.Logger.output = output

class DLIOLogger:
    __instance = None

    def __init__(self):
        console_handler = logging.StreamHandler()
        self.logger = logging.getLogger("DLIO")
        #self.logger.setLevel(logging.DEBUG)
        if DLIOLogger.__instance is not None:
            raise Exception(f"Class {self.classname()} is a singleton!")
        else:
            DLIOLogger.__instance = self
    @staticmethod
    def get_instance():
        if DLIOLogger.__instance is None:
            DLIOLogger()
        return DLIOLogger.__instance.logger
    @staticmethod
    def reset():
        DLIOLogger.__instance = None
# MPI cannot be initialized automatically, or read_thread spawn/forkserver
# child processes will abort trying to open a non-existant PMI_fd file.
import mpi4py
p = psutil.Process()


def add_padding(n, num_digits=None):
    str_out = str(n)
    if num_digits != None:
        return str_out.rjust(num_digits, "0")
    else:
        return str_out


def utcnow(format=LOG_TS_FORMAT):
    return datetime.now().strftime(format)


# After the DLIOMPI singleton has been instantiated, the next call must be
# either initialize() if in an MPI process, or set_parent_values() if in a
# non-MPI pytorch read_threads child process.
class DLIOMPI:
    __instance = None

    def __init__(self):
        if DLIOMPI.__instance is not None:
            raise Exception(f"Class {self.classname()} is a singleton!")
        else:
            self.mpi_state = MPIState.UNINITIALIZED
            DLIOMPI.__instance = self

    @staticmethod
    def get_instance():
        if DLIOMPI.__instance is None:
            DLIOMPI()
        return DLIOMPI.__instance

    @staticmethod
    def reset():
        DLIOMPI.__instance = None

    @classmethod
    def classname(cls):
        return cls.__qualname__

    def initialize(self):
        from mpi4py import MPI
        if self.mpi_state == MPIState.UNINITIALIZED:
            # MPI may have already been initialized by dlio_benchmark_test.py
            if not MPI.Is_initialized():
                MPI.Init()
            
            self.mpi_state = MPIState.MPI_INITIALIZED
            self.mpi_rank = MPI.COMM_WORLD.rank
            self.mpi_size = MPI.COMM_WORLD.size
            self.mpi_world = MPI.COMM_WORLD
            split_comm = MPI.COMM_WORLD.Split_type(MPI.COMM_TYPE_SHARED)
            # Get the number of nodes
            self.mpi_ppn = split_comm.size
            self.mpi_local_rank = split_comm.rank
            self.mpi_nodes = self.mpi_size//split_comm.size
        elif self.mpi_state == MPIState.CHILD_INITIALIZED:
            raise Exception(f"method {self.classname()}.initialize() called in a child process")
        else:
            pass    # redundant call

    # read_thread processes need to know their parent process's rank and comm_size,
    # but are not MPI processes themselves.
    def set_parent_values(self, parent_rank, parent_comm_size):
        if self.mpi_state == MPIState.UNINITIALIZED:
            self.mpi_state = MPIState.CHILD_INITIALIZED
            self.mpi_rank = parent_rank
            self.mpi_size = parent_comm_size
            self.mpi_world = None
        elif self.mpi_state == MPIState.MPI_INITIALIZED:
            raise Exception(f"method {self.classname()}.set_parent_values() called in a MPI process")
        else:
            raise Exception(f"method {self.classname()}.set_parent_values() called twice")

    def rank(self):
        if self.mpi_state == MPIState.UNINITIALIZED:
            raise Exception(f"method {self.classname()}.rank() called before initializing MPI")
        else:
            return self.mpi_rank

    def size(self):
        if self.mpi_state == MPIState.UNINITIALIZED:
            raise Exception(f"method {self.classname()}.size() called before initializing MPI")
        else:
            return self.mpi_size

    def comm(self):
        if self.mpi_state == MPIState.MPI_INITIALIZED:
            return self.mpi_world
        elif self.mpi_state == MPIState.CHILD_INITIALIZED:
            raise Exception(f"method {self.classname()}.comm() called in a child process")
        else:
            raise Exception(f"method {self.classname()}.comm() called before initializing MPI")

    def local_rank(self):
        if self.mpi_state == MPIState.UNINITIALIZED:
            raise Exception(f"method {self.classname()}.size() called before initializing MPI")
        else:
            return self.mpi_local_rank

    def npernode(self):
        if self.mpi_state == MPIState.UNINITIALIZED:
            raise Exception(f"method {self.classname()}.size() called before initializing MPI")
        else:
            return self.mpi_ppn
    def nnodes(self):
        if self.mpi_state == MPIState.UNINITIALIZED:
            raise Exception(f"method {self.classname()}.size() called before initializing MPI")
        else:
            return self.mpi_size//self.mpi_ppn
    
    def reduce(self, num):
        from mpi4py import MPI
        if self.mpi_state == MPIState.UNINITIALIZED:
            raise Exception(f"method {self.classname()}.reduce() called before initializing MPI")
        else:
            return MPI.COMM_WORLD.allreduce(num, op=MPI.SUM)
    
    def finalize(self):
        from mpi4py import MPI
        if self.mpi_state == MPIState.MPI_INITIALIZED and MPI.Is_initialized():
            MPI.Finalize()

def timeit(func):
    @wraps(func)
    def wrapper(*args, **kwargs):
        begin = time()
        x = func(*args, **kwargs)
        end = time()
        return x, "%10.10f" % begin, "%10.10f" % end, os.getpid()

    return wrapper


import tracemalloc
from time import perf_counter


def measure_performance(func):
    '''Measure performance of a function'''

    @wraps(func)
    def wrapper(*args, **kwargs):
        tracemalloc.start()
        start_time = perf_counter()
        func(*args, **kwargs)
        current, peak = tracemalloc.get_traced_memory()
        finish_time = perf_counter()

        if DLIOMPI.get_instance().rank() == 0:
            s = f'Resource usage information \n[PERFORMANCE] {"=" * 50}\n'
            s += f'[PERFORMANCE] Memory usage:\t\t {current / 10 ** 6:.6f} MB \n'
            s += f'[PERFORMANCE] Peak memory usage:\t {peak / 10 ** 6:.6f} MB \n'
            s += f'[PERFORMANCE] Time elapsed:\t\t {finish_time - start_time:.6f} s\n'
            s += f'[PERFORMANCE] {"=" * 50}\n'
            DLIOLogger.get_instance().info(s)
        tracemalloc.stop()

    return wrapper


def progress(count, total, status=''):
    """
    Printing a progress bar. Will be in the stdout when debug mode is turned on
    """
    bar_len = 60
    filled_len = int(round(bar_len * count / float(total)))
    percents = round(100.0 * count / float(total), 1)
    bar = '=' * filled_len + ">" + '-' * (bar_len - filled_len)
    if DLIOMPI.get_instance().rank() == 0:
        DLIOLogger.get_instance().info("\r[INFO] {} {}: [{}] {}% {} of {} ".format(utcnow(), status, bar, percents, count, total))
        if count == total:
            DLIOLogger.get_instance().info("")
        os.sys.stdout.flush()


def str2bool(v):
    if isinstance(v, bool):
        return v
    if v.lower() in ('yes', 'true', 't', 'y', '1'):
        return True
    elif v.lower() in ('no', 'false', 'f', 'n', '0'):
        return False
    else:
        raise argparse.ArgumentTypeError('Boolean value expected.')


class NpEncoder(json.JSONEncoder):
    def default(self, obj):
        if isinstance(obj, np.integer):
            return int(obj)
        if isinstance(obj, np.floating):
            return float(obj)
        if isinstance(obj, np.ndarray):
            return obj.tolist()
        return super(NpEncoder, self).default(obj)


def create_dur_event(name, cat, ts, dur, args={}):
    if "get_native_id" in dir(threading):
        tid = threading.get_native_id()
    elif "get_ident" in dir(threading):
        tid = threading.get_ident()
    else:
        tid = 0
    args["hostname"] = socket.gethostname()
    args["cpu_affinity"] = p.cpu_affinity()
    d = {
        "name": name,
        "cat": cat,
        "pid": DLIOMPI.get_instance().rank(),
        "tid": tid,
        "ts": ts * 1000000,
        "dur": dur * 1000000,
        "ph": "X",
        "args": args
    }
    return d

  
def get_trace_name(output_folder, use_pid=False):
    val = ""
    if use_pid:
        val = f"-{os.getpid()}"
    return f"{output_folder}/trace-{DLIOMPI.get_instance().rank()}-of-{DLIOMPI.get_instance().size()}{val}.pfw"
        
def sleep(config):
    sleep_time = 0.0
    if isinstance(config, dict) and len(config) > 0:
        if "type" in config:
            if config["type"] == "normal":
                sleep_time = np.random.normal(config["mean"], config["stdev"])
            elif config["type"] == "uniform":
                sleep_time = np.random.uniform(config["min"], config["max"])
            elif config["type"] == "gamma":
                sleep_time = np.random.gamma(config["shape"], config["scale"])
            elif config["type"] == "exponential":
                sleep_time = np.random.exponential(config["scale"])
            elif config["type"] == "poisson":
                sleep_time = np.random.poisson(config["lam"])
        else:
            if "mean" in config:
                if "stdev" in config:
                    sleep_time = np.random.normal(config["mean"], config["stdev"])
                else:
                    sleep_time = config["mean"]
    elif isinstance(config, (int, float)):
        sleep_time = config
    sleep_time = abs(sleep_time)
    if sleep_time > 0.0:
        base_sleep(sleep_time)
    return sleep_time<|MERGE_RESOLUTION|>--- conflicted
+++ resolved
@@ -37,21 +37,6 @@
     from dftracer.logger import dftracer as PerfTrace, dft_fn as Profile, DFTRACER_ENABLE as DFTRACER_ENABLE
 except:
     class Profile(object):
-<<<<<<< HEAD
-        def __init__(self,  name=None, cat=None, **kwargs):
-            return 
-        def log(self, func, **kwargs):
-            return func
-        def log_init(self,  func, **kwargs):
-            return func
-        def iter(self,  a, **kwargs):
-            return a
-        def __enter__(self):
-            return
-        def __exit__(self, type, value, traceback, **kwargs):
-            return
-        def update(self, epoch = 0, step =0, size=0, default = None, **kwargs):
-=======
         def __init__(self,  cat, name=None, epoch=None, step=None, image_idx=None, image_size=None):
             return 
         def log(self,  func):
@@ -65,7 +50,6 @@
         def __exit__(self, type, value, traceback):
             return
         def update(self, epoch=None, step=None, image_idx=None, image_size=None, args={}):
->>>>>>> 6185001f
             return
         def flush(self):
             return

"""
   Copyright (c) 2024, UChicago Argonne, LLC
   All Rights Reserved

   Licensed under the Apache License, Version 2.0 (the "License");
   you may not use this file except in compliance with the License.
   You may obtain a copy of the License at

       http://www.apache.org/licenses/LICENSE-2.0

   Unless required by applicable law or agreed to in writing, software
   distributed under the License is distributed on an "AS IS" BASIS,
   WITHOUT WARRANTIES OR CONDITIONS OF ANY KIND, either express or implied.
   See the License for the specific language governing permissions and
   limitations under the License.
"""

import os
from datetime import datetime
import logging
from time import time
from functools import wraps
import threading
import json
from typing import Dict
import pathlib
from enum import Enum

import numpy as np
import inspect
import psutil
import socket
import importlib.util
# UTC timestamp format with microsecond precision
from dlio_benchmark.common.enumerations import LoggerType, MPIState
try:
    from dftracer.logger import dftracer as PerfTrace, dft_fn as Profile, DFTRACER_ENABLE as DFTRACER_ENABLE
except:
    class Profile(object):
        def __init__(self,  **kwargs):
            return 
        def log(self,  **kwargs):
            return 
        def log_init(self,  **kwargs):
            return 
        def iter(self,  **kwargs):
            return 
        def __enter__(self):
            return
        def __exit__(self, **kwargs):
            return
        def update(self, **kwargs):
            return
        def flush(self):
            return
        def reset(self):
            return
        def log_static(self, **kwargs):
            return
    class dftracer(object):
        def __init__(self,):
            self.type = None
        def initialize_log(self, **kwargs):
            return
        def get_time(self):
            return
        def enter_event(self):
            return
        def exit_event(self):
            return
        def log_event(self,  **kwargs):
            return
        def finalize(self):
            return
        
    PerfTrace = dftracer()
    DFTRACER_ENABLE = False

LOG_TS_FORMAT = "%Y-%m-%dT%H:%M:%S.%f"

# MPI cannot be initialized automatically, or read_thread spawn/forkserver
# child processes will abort trying to open a non-existant PMI_fd file.
<<<<<<< HEAD
import mpi4py
=======
>>>>>>> f764d93a

import mpi4py
p = psutil.Process()


def add_padding(n, num_digits=None):
    str_out = str(n)
    if num_digits != None:
        return str_out.rjust(num_digits, "0")
    else:
        return str_out


def utcnow(format=LOG_TS_FORMAT):
    return datetime.now().strftime(format)


# After the DLIOMPI singleton has been instantiated, the next call must be
# either initialize() if in an MPI process, or set_parent_values() if in a
# non-MPI pytorch read_threads child process.
class DLIOMPI:
    __instance = None

    def __init__(self):
        if DLIOMPI.__instance is not None:
            raise Exception(f"Class {self.classname()} is a singleton!")
        else:
            self.mpi_state = MPIState.UNINITIALIZED
            DLIOMPI.__instance = self

    @staticmethod
    def get_instance():
        if DLIOMPI.__instance is None:
            DLIOMPI()
        return DLIOMPI.__instance

    @staticmethod
    def reset():
        DLIOMPI.__instance = None

    @classmethod
    def classname(cls):
        return cls.__qualname__

    def initialize(self):
        from mpi4py import MPI
        if self.mpi_state == MPIState.UNINITIALIZED:
            # MPI may have already been initialized by dlio_benchmark_test.py
            if not MPI.Is_initialized():
                MPI.Init()
            
            self.mpi_state = MPIState.MPI_INITIALIZED
            self.mpi_rank = MPI.COMM_WORLD.rank
            self.mpi_size = MPI.COMM_WORLD.size
            self.mpi_world = MPI.COMM_WORLD
            split_comm = MPI.COMM_WORLD.Split_type(MPI.COMM_TYPE_SHARED)
            # Get the number of nodes
            self.mpi_ppn = split_comm.size
            self.mpi_local_rank = split_comm.rank
            self.mpi_nodes = self.mpi_size//split_comm.size
        elif self.mpi_state == MPIState.CHILD_INITIALIZED:
            raise Exception(f"method {self.classname()}.initialize() called in a child process")
        else:
            pass    # redundant call

    # read_thread processes need to know their parent process's rank and comm_size,
    # but are not MPI processes themselves.
    def set_parent_values(self, parent_rank, parent_comm_size):
        if self.mpi_state == MPIState.UNINITIALIZED:
            self.mpi_state = MPIState.CHILD_INITIALIZED
            self.mpi_rank = parent_rank
            self.mpi_size = parent_comm_size
            self.mpi_world = None
        elif self.mpi_state == MPIState.MPI_INITIALIZED:
            raise Exception(f"method {self.classname()}.set_parent_values() called in a MPI process")
        else:
            raise Exception(f"method {self.classname()}.set_parent_values() called twice")

    def rank(self):
        if self.mpi_state == MPIState.UNINITIALIZED:
            raise Exception(f"method {self.classname()}.rank() called before initializing MPI")
        else:
            return self.mpi_rank

    def size(self):
        if self.mpi_state == MPIState.UNINITIALIZED:
            raise Exception(f"method {self.classname()}.size() called before initializing MPI")
        else:
            return self.mpi_size

    def comm(self):
        if self.mpi_state == MPIState.MPI_INITIALIZED:
            return self.mpi_world
        elif self.mpi_state == MPIState.CHILD_INITIALIZED:
            raise Exception(f"method {self.classname()}.comm() called in a child process")
        else:
            raise Exception(f"method {self.classname()}.comm() called before initializing MPI")

    def local_rank(self):
        if self.mpi_state == MPIState.UNINITIALIZED:
            raise Exception(f"method {self.classname()}.size() called before initializing MPI")
        else:
            return self.mpi_local_rank

    def npernode(self):
        if self.mpi_state == MPIState.UNINITIALIZED:
            raise Exception(f"method {self.classname()}.size() called before initializing MPI")
        else:
            return self.mpi_ppn
    def nnodes(self):
        if self.mpi_state == MPIState.UNINITIALIZED:
            raise Exception(f"method {self.classname()}.size() called before initializing MPI")
        else:
            return self.mpi_size//self.mpi_ppn
    def finalize(self):
        from mpi4py import MPI
        if self.mpi_state == MPIState.MPI_INITIALIZED and MPI.Is_initialized():
            MPI.Finalize()

def timeit(func):
    @wraps(func)
    def wrapper(*args, **kwargs):
        begin = time()
        x = func(*args, **kwargs)
        end = time()
        return x, "%10.10f" % begin, "%10.10f" % end, os.getpid()

    return wrapper


import tracemalloc
from time import perf_counter


def measure_performance(func):
    '''Measure performance of a function'''

    @wraps(func)
    def wrapper(*args, **kwargs):
        tracemalloc.start()
        start_time = perf_counter()
        func(*args, **kwargs)
        current, peak = tracemalloc.get_traced_memory()
        finish_time = perf_counter()
        logging.basicConfig(format='%(asctime)s %(message)s')

        if DLIOMPI.get_instance().rank() == 0:
            s = f'Resource usage information \n[PERFORMANCE] {"=" * 50}\n'
            s += f'[PERFORMANCE] Memory usage:\t\t {current / 10 ** 6:.6f} MB \n'
            s += f'[PERFORMANCE] Peak memory usage:\t {peak / 10 ** 6:.6f} MB \n'
            s += f'[PERFORMANCE] Time elapsed:\t\t {finish_time - start_time:.6f} s\n'
            s += f'[PERFORMANCE] {"=" * 50}\n'
            logging.info(s)
        tracemalloc.stop()

    return wrapper


def progress(count, total, status=''):
    """
    Printing a progress bar. Will be in the stdout when debug mode is turned on
    """
    bar_len = 60
    filled_len = int(round(bar_len * count / float(total)))
    percents = round(100.0 * count / float(total), 1)
    bar = '=' * filled_len + ">" + '-' * (bar_len - filled_len)
    if DLIOMPI.get_instance().rank() == 0:
        logging.info("\r[INFO] {} {}: [{}] {}% {} of {} ".format(utcnow(), status, bar, percents, count, total))
        if count == total:
            logging.info("")
        os.sys.stdout.flush()


def str2bool(v):
    if isinstance(v, bool):
        return v
    if v.lower() in ('yes', 'true', 't', 'y', '1'):
        return True
    elif v.lower() in ('no', 'false', 'f', 'n', '0'):
        return False
    else:
        raise argparse.ArgumentTypeError('Boolean value expected.')


class NpEncoder(json.JSONEncoder):
    def default(self, obj):
        if isinstance(obj, np.integer):
            return int(obj)
        if isinstance(obj, np.floating):
            return float(obj)
        if isinstance(obj, np.ndarray):
            return obj.tolist()
        return super(NpEncoder, self).default(obj)


def create_dur_event(name, cat, ts, dur, args={}):
    if "get_native_id" in dir(threading):
        tid = threading.get_native_id()
    elif "get_ident" in dir(threading):
        tid = threading.get_ident()
    else:
        tid = 0
    args["hostname"] = socket.gethostname()
    args["cpu_affinity"] = p.cpu_affinity()
    d = {
        "name": name,
        "cat": cat,
        "pid": DLIOMPI.get_instance().rank(),
        "tid": tid,
        "ts": ts * 1000000,
        "dur": dur * 1000000,
        "ph": "X",
        "args": args
    }
    return d

  
def get_trace_name(output_folder, use_pid=False):
    val = ""
    if use_pid:
        val = f"-{os.getpid()}"
    return f"{output_folder}/trace-{DLIOMPI.get_instance().rank()}-of-{DLIOMPI.get_instance().size()}{val}.pfw"<|MERGE_RESOLUTION|>--- conflicted
+++ resolved
@@ -80,11 +80,6 @@
 
 # MPI cannot be initialized automatically, or read_thread spawn/forkserver
 # child processes will abort trying to open a non-existant PMI_fd file.
-<<<<<<< HEAD
-import mpi4py
-=======
->>>>>>> f764d93a
-
 import mpi4py
 p = psutil.Process()
 

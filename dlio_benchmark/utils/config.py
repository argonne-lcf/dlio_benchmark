"""
   Copyright (c) 2022, UChicago Argonne, LLC
   All Rights Reserved

   Licensed under the Apache License, Version 2.0 (the "License");
   you may not use this file except in compliance with the License.
   You may obtain a copy of the License at

       http://www.apache.org/licenses/LICENSE-2.0

   Unless required by applicable law or agreed to in writing, software
   distributed under the License is distributed on an "AS IS" BASIS,
   WITHOUT WARRANTIES OR CONDITIONS OF ANY KIND, either express or implied.
   See the License for the specific language governing permissions and
   limitations under the License.
"""
import importlib
import inspect
import hydra

import logging
from time import time


from typing import List, ClassVar

from dlio_benchmark.common.constants import MODULE_CONFIG
from dlio_benchmark.common.enumerations import StorageType, FormatType, Shuffle, ReadType, FileAccess, Compression, \
    FrameworkType, \
    DataLoaderType, Profiler, DatasetType, DataLoaderSampler, CheckpointLocationType, CheckpointMechanismType
from dlio_benchmark.utils.utility import DLIOMPI, get_trace_name, utcnow
from dataclasses import dataclass
import math
import os
import numpy as np

from dlio_profiler.logger import dlio_logger as PerfTrace, fn_interceptor as Profile, DLIO_PROFILER_ENABLE

dlp = Profile(MODULE_CONFIG)
@dataclass
class ConfigArguments:
    __instance = None

    # command line argument
    # Framework to use
    model: str = "default"
    framework: FrameworkType = FrameworkType.TENSORFLOW
    # Dataset format, such as PNG, JPEG
    format: FormatType = FormatType.TFRECORD
    # Shuffle type
    file_shuffle: Shuffle = Shuffle.OFF
    shuffle_size: int = 1024
    sample_shuffle: Shuffle = Shuffle.OFF
    read_type: ReadType = ReadType.ON_DEMAND
    file_access: FileAccess = FileAccess.MULTI
    # Set root as the current directory by default
    storage_root: str = "./"
    storage_type: StorageType = StorageType.LOCAL_FS
    record_length: int = 64 * 1024
    record_length_stdev: int = 0
    record_length_resize: int = 0
    num_files_train: int = 8
    num_samples_per_file: int = 1
    batch_size: int = 1
    epochs: int = 1
    seed_change_epoch: bool = True
    generate_data: bool = False
    generate_only: bool = False
    data_folder: str = "./data/"
    output_folder: str = None
    checkpoint_folder: str = "./checkpoints/"
    log_file: str = "dlio.log"
    file_prefix: str = "img"
    keep_files: bool = True
    do_profiling: bool = False
    profiler: Profiler = Profiler.IOSTAT
    seed: int = 123
    do_checkpoint: bool = False
    checkpoint_after_epoch: int = 1
    epochs_between_checkpoints: int = 1
    steps_between_checkpoints: int = -1
    transfer_size: int = None
    read_threads: int = 1
    dont_use_mmap: bool = False
    computation_threads: int = 1
    computation_time: float = 0.
    computation_time_stdev: float = 0.
    preprocess_time: float = 0.
    preprocess_time_stdev: float = 0.
    prefetch_size: int = 0
    enable_chunking: bool = False
    chunk_size: int = 0
    compression: Compression = Compression.NONE
    compression_level: int = 4
    debug: bool = False
    total_training_steps: int = -1
    do_eval: bool = False
    batch_size_eval: int = 1
    num_files_eval: int = 0
    generation_buffer_size: int = 2 * 1073741824  # 2 GB
    eval_time: float = 0.0
    eval_time_stdev: float = 0.0
    eval_after_epoch: int = 1
    epochs_between_evals: int = 1
    checkpoint_type: CheckpointLocationType = CheckpointLocationType.RANK_ZERO
    checkpoint_mechanism: CheckpointMechanismType = CheckpointMechanismType.NONE
    model_size: int = 10240
    optimization_groups: ClassVar[List[int]] = []
    num_layers: int = 1
    layer_parameters: ClassVar[List[int]] = [17371, 24740228]
    tensor_parallelism: int = 1
    pipeline_parallelism: int = 1
    data_loader: DataLoaderType = DataLoaderType.TENSORFLOW.value
    num_subfolders_train: int = 0
    num_subfolders_eval: int = 0
    iostat_devices: ClassVar[List[str]] = []
    data_loader_classname = None
    checkpoint_mechanism_classname = None
    data_loader_sampler: DataLoaderSampler = None
    reader_classname: str = None
    multiprocessing_context: str = "fork"

    # derived fields
    required_samples: int = 1
    total_samples_eval: int = 1
    total_samples_train: int = 1
    file_list_eval: ClassVar[List[str]] = []
    file_list_train: ClassVar[List[str]] = []
    max_dimension: int = 1
    storage = None
    dimension_stdev: float = 0.0
    dimension: int = 1
    training_steps: int = 0
    eval_steps: int = 0
    samples_per_thread: int = 1
    file_map = None
    global_index_map = None
    data_loader_class = None
    reader_class = None
<<<<<<< HEAD
    checkpoint_mechanism_class = None
=======
>>>>>>> 937e6c27

    def __init__(self):
        """ Virtually private constructor. """
        if ConfigArguments.__instance is not None:
            raise Exception("This class is a singleton!")
        else:
            self.comm_size = DLIOMPI.get_instance().size()
            self.my_rank = DLIOMPI.get_instance().rank()
            ConfigArguments.__instance = self

    def __setstate__(self, state):
        self.__dict__.update(state)
        DLIOMPI.reset()  # in 'fork' case, clear parent's DLIOMPI
        DLIOMPI.get_instance().set_parent_values(self.my_rank, self.comm_size)
        ConfigArguments.__instance = self

    @staticmethod
    def get_instance():
        """ Static access method. """
        if ConfigArguments.__instance is None:
            ConfigArguments()
        return ConfigArguments.__instance

    def configure_dlio_logging(self, is_child=False):
        # with "multiprocessing_context=fork" the log file remains open in the child process
        if is_child and self.multiprocessing_context == "fork":
            return
        # Configure the logging library
        log_level = logging.DEBUG if self.debug else logging.INFO
        logging.basicConfig(
            level=log_level,
            force=True,
            handlers=[
                logging.FileHandler(self.logfile_path, mode="a", encoding='utf-8'),
                logging.StreamHandler()
            ],
            format='[%(levelname)s] %(message)s [%(pathname)s:%(lineno)d]'
            # logging's max timestamp resolution is msecs, we will pass in usecs in the message
        )

    def configure_dlio_profiler(self, is_child=False, use_pid=False):
        # with "multiprocessing_context=fork" the profiler file remains open in the child process
        if is_child and self.multiprocessing_context == "fork":
            return
        # Configure the profiler
        if DLIO_PROFILER_ENABLE:
            dlp_trace = get_trace_name(self.output_folder, use_pid)
            if DLIOMPI.get_instance().rank() == 0:
                logging.info(f"{utcnow()} Profiling DLIO {dlp_trace}")
                return PerfTrace.initialize_log(logfile=dlp_trace,
                                                       data_dir=f"{os.path.abspath(self.data_folder)}:"
                                                                f"{self.data_folder}:./{self.data_folder}:"
                                                                f"{self.checkpoint_folder}:./{self.checkpoint_folder}:"
                                                                f"{os.path.abspath(self.checkpoint_folder)}",
                                                       process_id=self.my_rank)
        return None

    def finalize_dlio_profiler(self, dlp_logger):
        if DLIO_PROFILER_ENABLE and dlp_logger:
            dlp_logger.finalize()

    @dlp.log
    def validate(self):
        """ validate whether the parameters are set correctly"""
        if (self.do_profiling == True) and (self.profiler == Profiler('darshan')):
            if ('LD_PRELOAD' not in os.environ or os.environ["LD_PRELOAD"].find("libdarshan") == -1):
                raise Exception("Please set darshan runtime library in LD_PRELOAD")
        if self.format is FormatType.TFRECORD and (self.data_loader is DataLoaderType.PYTORCH):
            raise Exception(f"{self.framework} support for tfrecord is not implemented for {self.data_loader}.")
        if (self.framework == FrameworkType.TENSORFLOW and self.data_loader == DataLoaderType.PYTORCH) or (
                self.framework == FrameworkType.PYTORCH and self.data_loader == DataLoaderType.TENSORFLOW):
            raise Exception("Imcompatible between framework and data_loader setup.")
        if len(self.file_list_train) != self.num_files_train:
            raise Exception(
                f"Expected {self.num_files_train} training files but {len(self.file_list_train)} found. Ensure data was generated correctly.")
        if len(self.file_list_eval) != self.num_files_eval:
            raise Exception(
                f"Expected {self.num_files_eval} evaluation files but {len(self.file_list_eval)} found. Ensure data was generated correctly.")
        if self.data_loader_classname is not None and self.data_loader_sampler is None:
            raise Exception(
                f"For custom data loaders workload.reader.data_loader_sampler needs to be defined as iter or index.")
        if self.read_threads > 1:
            import psutil
            p = psutil.Process()
            cores_available = len(p.cpu_affinity())
            if cores_available < self.read_threads:
                logging.warning(
                    f"Running DLIO with {self.read_threads} threads for I/O but core available {cores_available} "
                    f"are insufficient and can lead to lower performance.")
        if self.num_layers % self.pipeline_parallelism != 0:
            raise Exception(
                f"Expected checkpoint.num_layers {self.num_layers} should be multiple of "
                f"checkpoint.pipeline_parallelism {self.pipeline_parallelism}.")
        if self.num_layers % self.tensor_parallelism != 0:
            raise Exception(
                f"Expected checkpoint.num_layers {self.num_layers} should be multiple of "
                f"checkpoint.tensor_parallelism {self.tensor_parallelism}.")

    @staticmethod
    def reset():
        ConfigArguments.__instance = None

    @dlp.log
    def derive_configurations(self, file_list_train=None, file_list_eval=None):
        self.dimension = int(math.sqrt(self.record_length))
        self.dimension_stdev = self.record_length_stdev / 2.0 / math.sqrt(self.record_length)
        self.max_dimension = self.dimension
        if self.checkpoint_mechanism == CheckpointMechanismType.NONE:
            if self.framework == FrameworkType.TENSORFLOW:
                self.checkpoint_mechanism = CheckpointMechanismType.TF_SAVE
            elif self.framework == FrameworkType.PYTORCH:
                self.checkpoint_mechanism = CheckpointMechanismType.PT_SAVE
        if (self.record_length_resize > 0):
            self.max_dimension = int(math.sqrt(self.record_length_resize))
        if (file_list_train != None and file_list_eval != None):
            self.resized_image = np.random.randint(255, size=(self.max_dimension, self.max_dimension), dtype=np.uint8)
            self.file_list_train = file_list_train
            self.file_list_eval = file_list_eval
            self.num_files_eval = len(file_list_eval)
            self.num_files_train = len(file_list_train)
            self.total_samples_train = self.num_samples_per_file * len(self.file_list_train)
            self.total_samples_eval = self.num_samples_per_file * len(self.file_list_eval)
            self.required_samples = self.comm_size * self.batch_size
            if self.read_threads > 0:
                self.required_samples *= self.read_threads
            self.training_steps = int(math.ceil(self.total_samples_train / self.batch_size / self.comm_size))
            self.eval_steps = int(math.ceil(self.total_samples_eval / self.batch_size_eval / self.comm_size))
        if self.data_loader_sampler is None and self.data_loader_classname is None:
            if self.data_loader == DataLoaderType.TENSORFLOW:
                self.data_loader_sampler = DataLoaderSampler.ITERATIVE
            elif self.data_loader in [DataLoaderType.PYTORCH, DataLoaderType.DALI]:
                self.data_loader_sampler = DataLoaderSampler.INDEX
        if self.data_loader_classname is not None:
            from dlio_benchmark.data_loader.base_data_loader import BaseDataLoader
            classname = self.data_loader_classname.split(".")[-1]
            module = importlib.import_module(".".join(self.data_loader_classname.split(".")[:-1]))
            for class_name, obj in inspect.getmembers(module):
                if class_name == classname and issubclass(obj, BaseDataLoader):
                    logging.info(f"Discovered custom data loader {class_name}")
                    self.data_loader_class = obj
                    break
        if self.checkpoint_mechanism_classname is not None:
            from dlio_benchmark.checkpointing.base_checkpointing import BaseCheckpointing
            classname = self.checkpoint_mechanism_classname.split(".")[-1]
            module = importlib.import_module(".".join(self.checkpoint_mechanism_classname.split(".")[:-1]))
            for class_name, obj in inspect.getmembers(module):
                if class_name == classname and issubclass(obj, BaseCheckpointing):
                    logging.info(f"Discovered custom checkpointing mechanism {class_name}")
                    self.checkpoint_mechanism_class = obj
                    break
        if self.reader_classname is not None:
            from dlio_benchmark.reader.reader_handler import FormatReader
            classname = self.reader_classname.split(".")[-1]
            module = importlib.import_module(".".join(self.reader_classname.split(".")[:-1]))
            for class_name, obj in inspect.getmembers(module):
                if class_name == classname and issubclass(obj, FormatReader):
                    logging.info(f"Discovered custom data reader {class_name}")
                    self.reader_class = obj
                    break

    @dlp.log
    def build_sample_map_iter(self, file_list, total_samples, epoch_number):
        logging.debug(f"ranks {self.comm_size} threads {self.read_threads} tensors")
        num_files = len(file_list)
        num_threads = 1
        if self.read_threads > 0 and self.data_loader is not DataLoaderType.DALI:
            num_threads = self.read_threads
        self.samples_per_thread = total_samples / self.comm_size / num_threads
        file_index = 0
        sample_index = 0
        sample_global_list = np.arange(total_samples)
        if self.file_shuffle is not Shuffle.OFF:
            if self.seed_change_epoch:
                np.random.seed(self.seed + epoch_number)
            else:
                np.random.seed(self.seed)
            np.random.shuffle(sample_global_list)
        process_thread_file_map = {}
        for rank in range(self.comm_size):
            for thread_index in range(num_threads):
                if rank not in process_thread_file_map:
                    process_thread_file_map[rank] = {}
                if thread_index not in process_thread_file_map[rank]:
                    process_thread_file_map[rank][thread_index] = []
                selected_samples = 0
                while selected_samples < self.samples_per_thread:
                    process_thread_file_map[rank][thread_index].append((sample_global_list[sample_index],
                                                                        os.path.abspath(file_list[file_index]),
                                                                        sample_global_list[
                                                                            sample_index] % self.num_samples_per_file))
                    sample_index += 1
                    selected_samples += 1
                    if sample_index >= self.num_samples_per_file:
                        sample_index = 0
                        file_index += 1
                    if file_index >= num_files:
                        break
        return process_thread_file_map

    @dlp.log
    def get_global_map_index(self, file_list, total_samples):
        process_thread_file_map = {}
        for global_sample_index in range(total_samples):
            file_index = int(math.floor(global_sample_index / self.num_samples_per_file))
            sample_index = global_sample_index % self.num_samples_per_file
            process_thread_file_map[global_sample_index] = (os.path.abspath(file_list[file_index]), sample_index)
        return process_thread_file_map

    @dlp.log
    def reconfigure(self, epoch_number, dataset_type):
        if self.data_loader_sampler == DataLoaderSampler.ITERATIVE:
            if self.file_shuffle is not Shuffle.OFF:
                if self.seed_change_epoch:
                    np.random.seed(self.seed + epoch_number)
                else:
                    np.random.seed(self.seed)
                np.random.shuffle(self.file_list_train) if dataset_type is DatasetType.TRAIN else np.random.shuffle(
                    self.file_list_eval)

        if self.data_loader_sampler == DataLoaderSampler.ITERATIVE:
            if dataset_type is DatasetType.TRAIN:
                global_file_map = self.build_sample_map_iter(self.file_list_train, self.total_samples_train,
                                                             epoch_number)
            else:
                global_file_map = self.build_sample_map_iter(self.file_list_eval, self.total_samples_eval, epoch_number)
            self.file_map = global_file_map[self.my_rank]
        elif self.data_loader_sampler == DataLoaderSampler.INDEX:
            if dataset_type is DatasetType.TRAIN:
                self.global_index_map = self.get_global_map_index(self.file_list_train, self.total_samples_train)
            else:
                self.global_index_map = self.get_global_map_index(self.file_list_eval, self.total_samples_eval)


def LoadConfig(args, config):
    '''
    Override the args by a system config (typically loaded from a YAML file)
    '''
    if 'framework' in config:
        args.framework = FrameworkType(config['framework'])
    if 'model' in config:
        ''' 
        most of the time, this won't change the benchmark. But in future we might use 
        as a way to do model specific setting. 
        '''
        args.model = config['model']

    if 'storage' in config:
        if 'storage_type' in config['storage']:
            args.storage_type = StorageType(config['storage']['storage_type'])
        if 'storage_root' in config['storage']:
            args.storage_root = config['storage']['storage_root']

    # dataset related settings
    if 'dataset' in config:
        if 'record_length' in config['dataset']:
            args.record_length = config['dataset']['record_length']
        if 'record_length_stdev' in config['dataset']:
            args.record_length_stdev = config['dataset']['record_length_stdev']
        if 'record_length_resize' in config['dataset']:
            args.record_length_resize = config['dataset']['record_length_resize']
        if 'num_files_train' in config['dataset']:
            args.num_files_train = config['dataset']['num_files_train']
        if 'num_files_eval' in config['dataset']:
            args.num_files_eval = config['dataset']['num_files_eval']
        if 'generation_buffer_size' in config['dataset']:
            args.generation_buffer_size = config['dataset']['generation_buffer_size']
        if 'num_samples_per_file' in config['dataset']:
            args.num_samples_per_file = config['dataset']['num_samples_per_file']
        if 'data_folder' in config['dataset']:
            args.data_folder = config['dataset']['data_folder']
            args.data_folder = args.data_folder.rstrip('/')
        if 'num_subfolders_train' in config['dataset']:
            args.num_subfolders_train = config['dataset']['num_subfolders_train']
        if 'num_subfolders_eval' in config['dataset']:
            args.num_subfolders_eval = config['dataset']['num_subfolders_eval']
        if 'enable_chunking' in config['dataset']:
            args.enable_chunking = config['dataset']['enable_chunking']
        if 'chunk_size' in config['dataset']:
            args.chunk_size = config['dataset']['chunk_size']
        if 'compression' in config['dataset']:
            args.compression = config['dataset']['compression']
        if 'compression_level' in config['dataset']:
            args.compression_level = config['dataset']['compression_level']
        if 'file_prefix' in config['dataset']:
            args.file_prefix = config['dataset']['file_prefix']
        if 'format' in config['dataset']:
            args.format = FormatType(config['dataset']['format'])
        if 'keep_files' in config['dataset']:
            args.keep_files = config['dataset']['keep_files']

    # data reader
    reader = None
    if 'data_reader' in config:
        reader = config['data_reader']
    elif 'reader' in config:
        reader = config['reader']
    if reader is not None:
        if 'dont_use_mmap' in reader:
            args.dont_use_mmap = reader['dont_use_mmap']
        if 'reader_classname' in reader:
            args.reader_classname = reader['reader_classname']
        if 'multiprocessing_context' in reader:
            args.multiprocessing_context = reader['multiprocessing_context']
        if 'data_loader' in reader:
            args.data_loader = DataLoaderType(reader['data_loader'])
        if 'data_loader_classname' in reader:
            args.data_loader_classname = reader['data_loader_classname']
        if 'data_loader_sampler' in reader:
            args.data_loader_sampler = DataLoaderSampler(reader['data_loader_sampler'])
        if 'read_threads' in reader:
            args.read_threads = reader['read_threads']
        if 'computatation_threads' in reader:
            args.computatation_threads = reader['computatation_threads']
        if 'batch_size' in reader:
            args.batch_size = reader['batch_size']
        if 'batch_size_eval' in reader:
            args.batch_size_eval = reader['batch_size_eval']
        if 'prefetch_size' in reader:
            args.prefetch_size = reader['prefetch_size']
        if 'file_shuffle' in reader:
            args.file_shuffle = reader['file_shuffle']
        if 'file_access' in reader:
            args.file_access = FileAccess(reader['file_access'])
        if 'shuffle_size' in reader:
            args.shuffle_size = reader['shuffle_size']
        if 'sample_shuffle' in reader:
            args.sample_shuffle = reader['sample_shuffle']
        if 'read_type' in reader:
            args.read_type = reader['read_type']
        if 'transfer_size' in reader:
            args.transfer_size = reader['transfer_size']
        if 'preprocess_time' in reader:
            args.preprocess_time = reader['preprocess_time']
        if 'preprocess_time_stdev' in reader:
            args.preprocess_time_stdev = reader['preprocess_time_stdev']

    # training relevant setting
    if 'train' in config:
        if 'epochs' in config['train']:
            args.epochs = config['train']['epochs']
        if 'total_training_steps' in config['train']:
            args.total_training_steps = config['train']['total_training_steps']
        if 'seed_change_epoch' in config['train']:
            args.seed_change_epoch = config['train']['seed_change_epoch']
        if 'computation_time' in config['train']:
            args.computation_time = config['train']['computation_time']
        if 'computation_time_stdev' in config['train']:
            args.computation_time_stdev = config['train']['computation_time_stdev']
        if 'seed' in config['train']:
            args.seed = config['train']['seed']

    if 'evaluation' in config:
        if 'eval_time' in config['evaluation']:
            args.eval_time = config['evaluation']['eval_time']
        if 'eval_time_stdev' in config['evaluation']:
            args.eval_time_stdev = config['evaluation']['eval_time_stdev']
        if 'eval_after_epoch' in config['evaluation']:
            args.eval_after_epoch = config['evaluation']['eval_after_epoch']
        if 'epochs_between_evals' in config['evaluation']:
            args.epochs_between_evals = config['evaluation']['epochs_between_evals']

    if 'checkpoint' in config:
        if 'checkpoint_folder' in config['checkpoint']:
            args.checkpoint_folder = config['checkpoint']['checkpoint_folder']
            args.checkpoint_folder = args.checkpoint_folder.rstrip('/')
        if 'checkpoint_after_epoch' in config['checkpoint']:
            args.checkpoint_after_epoch = config['checkpoint']['checkpoint_after_epoch']
        if 'epochs_between_checkpoints' in config['checkpoint']:
            args.epochs_between_checkpoints = config['checkpoint']['epochs_between_checkpoints']
        if 'steps_between_checkpoints' in config['checkpoint']:
            args.steps_between_checkpoints = config['checkpoint']['steps_between_checkpoints']
        if 'type' in config['checkpoint']:
            args.checkpoint_type = CheckpointLocationType(config['checkpoint']['type'])
        if 'checkpoint_mechanism_classname' in config['checkpoint']:
            args.checkpoint_mechanism_classname = config['checkpoint']['checkpoint_mechanism_classname']
        if 'model_size' in config['checkpoint']:
            args.model_size = config['checkpoint']['model_size']
        if 'optimization_groups' in config['checkpoint']:
            args.optimization_groups = config['checkpoint']['optimization_groups']
        if 'num_layers' in config['checkpoint']:
            args.num_layers = config['checkpoint']['num_layers']
        if 'layer_parameters' in config['checkpoint']:
            args.layer_parameters = config['checkpoint']['layer_parameters']
        if 'tensor_parallelism' in config['checkpoint']:
            args.tensor_parallelism = config['checkpoint']['tensor_parallelism']
        if 'pipeline_parallelism' in config['checkpoint']:
            args.pipeline_parallelism = config['checkpoint']['pipeline_parallelism']
    if 'output' in config:
        if 'folder' in config['output']:
            args.output_folder = config['output']['folder']
        if 'log_file' in config['output']:
            args.log_file = config['output']['log_file']

    if args.output_folder is None:
        try:
            hydra_cfg = hydra.core.hydra_config.HydraConfig.get()
            args.output_folder = hydra_cfg['runtime']['output_dir']
        except:
            args.output_folder = 'output/'
    args.logfile_path = os.path.join(args.output_folder, args.log_file)

    if 'workflow' in config:
        if 'generate_data' in config['workflow']:
            args.generate_data = config['workflow']['generate_data']
        if not (('train' in config['workflow']) and config['workflow']['train']):
            args.generate_only = True
        else:
            args.generate_only = False
        if 'debug' in config['workflow']:
            args.debug = config['workflow']['debug']
        if 'evaluation' in config['workflow']:
            args.do_eval = config['workflow']['evaluation']
        if 'checkpoint' in config['workflow']:
            args.do_checkpoint = config['workflow']['checkpoint']
        if 'profiling' in config['workflow']:
            args.do_profiling = config['workflow']['profiling']

    if 'profiling' in config:
        if 'profiler' in config['profiling']:
            args.profiler = Profiler(config['profiling']['profiler'])
        if 'iostat_devices' in config['profiling']:
            args.iostat_devices = config['profiling']['iostat_devices']
            if isinstance(args.iostat_devices, str):
                args.iostat_devices = [args.iostat_devices]<|MERGE_RESOLUTION|>--- conflicted
+++ resolved
@@ -137,10 +137,7 @@
     global_index_map = None
     data_loader_class = None
     reader_class = None
-<<<<<<< HEAD
     checkpoint_mechanism_class = None
-=======
->>>>>>> 937e6c27
 
     def __init__(self):
         """ Virtually private constructor. """

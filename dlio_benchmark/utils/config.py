"""
   Copyright (c) 2022, UChicago Argonne, LLC
   All Rights Reserved

   Licensed under the Apache License, Version 2.0 (the "License");
   you may not use this file except in compliance with the License.
   You may obtain a copy of the License at

       http://www.apache.org/licenses/LICENSE-2.0

   Unless required by applicable law or agreed to in writing, software
   distributed under the License is distributed on an "AS IS" BASIS,
   WITHOUT WARRANTIES OR CONDITIONS OF ANY KIND, either express or implied.
   See the License for the specific language governing permissions and
   limitations under the License.
"""
import importlib
import inspect
import hydra

import logging
from time import time


from typing import List, ClassVar

from dlio_benchmark.common.constants import MODULE_CONFIG
from dlio_benchmark.common.enumerations import StorageType, FormatType, Shuffle, ReadType, FileAccess, Compression, \
    FrameworkType, \
<<<<<<< HEAD
    DataLoaderType, Profiler, DatasetType, DataLoaderSampler, CheckpointLocationType, CheckpointMechanismType
from dlio_benchmark.utils.utility import DLIOMPI
=======
    DataLoaderType, Profiler, DatasetType, DataLoaderSampler, CheckpointLocationType
from dlio_benchmark.utils.utility import DLIOMPI, get_trace_name, utcnow
>>>>>>> 46f5a4e8
from dataclasses import dataclass
import math
import os
import numpy as np

from dlio_profiler.logger import dlio_logger as PerfTrace, fn_interceptor as Profile
dlp = Profile(MODULE_CONFIG)
@dataclass
class ConfigArguments:
    __instance = None

    # command line argument
    # Framework to use
    model: str = "default"
    framework: FrameworkType = FrameworkType.TENSORFLOW
    # Dataset format, such as PNG, JPEG
    format: FormatType = FormatType.TFRECORD
    # Shuffle type
    file_shuffle: Shuffle = Shuffle.OFF
    shuffle_size: int = 1024
    sample_shuffle: Shuffle = Shuffle.OFF
    read_type: ReadType = ReadType.ON_DEMAND
    file_access: FileAccess = FileAccess.MULTI
    # Set root as the current directory by default
    storage_root: str = "./"
    storage_type: StorageType = StorageType.LOCAL_FS
    record_length: int = 64 * 1024
    record_length_stdev: int = 0
    record_length_resize: int = 0
    num_files_train: int = 8
    num_samples_per_file: int = 1
    batch_size: int = 1
    epochs: int = 1
    seed_change_epoch: bool = True
    generate_data: bool = False
    generate_only: bool = False
    data_folder: str = "./data/"
    output_folder: str = None
    checkpoint_folder: str = "./checkpoints/"
    log_file: str = "dlio.log"
    file_prefix: str = "img"
    keep_files: bool = True
    do_profiling: bool = False
    profiler: Profiler = Profiler.IOSTAT
    seed: int = 123
    do_checkpoint: bool = False
    checkpoint_after_epoch: int = 1
    epochs_between_checkpoints: int = 1
    steps_between_checkpoints: int = -1
    transfer_size: int = None
    read_threads: int = 1
    dont_use_mmap: bool = False
    computation_threads: int = 1
    computation_time: float = 0.
    computation_time_stdev: float = 0.
    preprocess_time: float = 0.
    preprocess_time_stdev: float = 0.
    prefetch_size: int = 0
    enable_chunking: bool = False
    chunk_size: int = 0
    compression: Compression = Compression.NONE
    compression_level: int = 4
    debug: bool = False
    total_training_steps: int = -1
    do_eval: bool = False
    batch_size_eval: int = 1
    num_files_eval: int = 0
    generation_buffer_size: int = 2 * 1073741824  # 2 GB
    eval_time: float = 0.0
    eval_time_stdev: float = 0.0
    eval_after_epoch: int = 1
    epochs_between_evals: int = 1
    checkpoint_type: CheckpointLocationType = CheckpointLocationType.RANK_ZERO
    checkpoint_mechanism: CheckpointMechanismType = CheckpointMechanismType.NONE
    model_size: int = 10240
    optimization_groups: ClassVar[List[int]] = []
    num_layers: int = 1
    layer_parameters: ClassVar[List[int]] = [17371, 24740228]
    tensor_parallelism: int = 1
    pipeline_parallelism: int = 1
    data_loader: DataLoaderType = DataLoaderType.TENSORFLOW.value
    num_subfolders_train: int = 0
    num_subfolders_eval: int = 0
    iostat_devices: ClassVar[List[str]] = []
    data_loader_classname = None
    checkpoint_mechanism_classname = None
    data_loader_sampler: DataLoaderSampler = None
    reader_classname: str = None
    multiprocessing_context: str = "fork"

    # derived fields
    required_samples: int = 1
    total_samples_eval: int = 1
    total_samples_train: int = 1
    file_list_eval: ClassVar[List[str]] = []
    file_list_train: ClassVar[List[str]] = []
    max_dimension: int = 1
    storage = None
    dimension_stdev: float = 0.0
    dimension: int = 1
    training_steps: int = 0
    eval_steps: int = 0
    samples_per_thread: int = 1
    file_map = None
    global_index_map = None
    data_loader_class = None
    reader_class = None
    checkpoint_mechanism_class = None

    def __init__(self):
        """ Virtually private constructor. """
        if ConfigArguments.__instance is not None:
            raise Exception("This class is a singleton!")
        else:
            self.comm_size = DLIOMPI.get_instance().size()
            self.my_rank = DLIOMPI.get_instance().rank()
            ConfigArguments.__instance = self

    def __setstate__(self, state):
        self.__dict__.update(state)
        DLIOMPI.reset()  # in 'fork' case, clear parent's DLIOMPI
        DLIOMPI.get_instance().set_parent_values(self.my_rank, self.comm_size)
        ConfigArguments.__instance = self

    @staticmethod
    def get_instance():
        """ Static access method. """
        if ConfigArguments.__instance is None:
            ConfigArguments()
        return ConfigArguments.__instance

    def configure_dlio_logging(self, is_child=False):
        # with "multiprocessing_context=fork" the log file remains open in the child process
        if is_child and self.multiprocessing_context == "fork":
            return
        # Configure the logging library
        log_level = logging.DEBUG if self.debug else logging.INFO
        logging.basicConfig(
            level=log_level,
            force=True,
            handlers=[
                logging.FileHandler(self.logfile_path, mode="a", encoding='utf-8'),
                logging.StreamHandler()
            ],
            format='[%(levelname)s] %(message)s [%(pathname)s:%(lineno)d]'
            # logging's max timestamp resolution is msecs, we will pass in usecs in the message
        )

    def configure_dlio_profiler(self, is_child=False, use_pid=False):
        # with "multiprocessing_context=fork" the profiler file remains open in the child process
        if is_child and self.multiprocessing_context == "fork":
            return
        # Configure the profiler
        dlp_trace = get_trace_name(self.output_folder, use_pid)
        logging.info(f"{utcnow()} Profiling DLIO {dlp_trace}")
        return PerfTrace.initialize_log(logfile=dlp_trace,
                                                   data_dir=f"{os.path.abspath(self.data_folder)}:"
                                                            f"{self.data_folder}:./{self.data_folder}:"
                                                            f"{self.checkpoint_folder}:./{self.checkpoint_folder}:"
                                                            f"{os.path.abspath(self.checkpoint_folder)}",
                                                   process_id=self.my_rank)

    @dlp.log
    def validate(self):
        """ validate whether the parameters are set correctly"""
        if (self.do_profiling == True) and (self.profiler == Profiler('darshan')):
            if ('LD_PRELOAD' not in os.environ or os.environ["LD_PRELOAD"].find("libdarshan") == -1):
                raise Exception("Please set darshan runtime library in LD_PRELOAD")
        if self.format is FormatType.TFRECORD and (self.data_loader is DataLoaderType.PYTORCH):
            raise Exception(f"{self.framework} support for tfrecord is not implemented for {self.data_loader}.")
        if (self.framework == FrameworkType.TENSORFLOW and self.data_loader == DataLoaderType.PYTORCH) or (
                self.framework == FrameworkType.PYTORCH and self.data_loader == DataLoaderType.TENSORFLOW):
            raise Exception("Imcompatible between framework and data_loader setup.")
        if len(self.file_list_train) != self.num_files_train:
            raise Exception(
                f"Expected {self.num_files_train} training files but {len(self.file_list_train)} found. Ensure data was generated correctly.")
        if len(self.file_list_eval) != self.num_files_eval:
            raise Exception(
                f"Expected {self.num_files_eval} evaluation files but {len(self.file_list_eval)} found. Ensure data was generated correctly.")
        if self.data_loader_classname is not None and self.data_loader_sampler is None:
            raise Exception(
                f"For custom data loaders workload.reader.data_loader_sampler needs to be defined as iter or index.")
        if self.read_threads > 1:
            import psutil
            p = psutil.Process()
            cores_available = len(p.cpu_affinity())
            if cores_available < self.read_threads:
                logging.warning(
                    f"Running DLIO with {self.read_threads} threads for I/O but core available {cores_available} "
                    f"are insufficient and can lead to lower performance.")
        if self.num_layers % self.pipeline_parallelism != 0:
            raise Exception(
                f"Expected checkpoint.num_layers {self.num_layers} should be multiple of "
                f"checkpoint.pipeline_parallelism {self.pipeline_parallelism}.")
        if self.num_layers % self.tensor_parallelism != 0:
            raise Exception(
                f"Expected checkpoint.num_layers {self.num_layers} should be multiple of "
                f"checkpoint.tensor_parallelism {self.tensor_parallelism}.")

    @staticmethod
    def reset():
        ConfigArguments.__instance = None

    @dlp.log
    def derive_configurations(self, file_list_train=None, file_list_eval=None):
        self.dimension = int(math.sqrt(self.record_length))
        self.dimension_stdev = self.record_length_stdev / 2.0 / math.sqrt(self.record_length)
        self.max_dimension = self.dimension
        if self.checkpoint_mechanism == CheckpointMechanismType.NONE:
            if self.framework == FrameworkType.TENSORFLOW:
                self.checkpoint_mechanism = CheckpointMechanismType.TF_SAVE
            elif self.framework == FrameworkType.PYTORCH:
                self.checkpoint_mechanism = CheckpointMechanismType.PT_SAVE
        if (self.record_length_resize > 0):
            self.max_dimension = int(math.sqrt(self.record_length_resize))
        if (file_list_train != None and file_list_eval != None):
            self.resized_image = np.random.randint(255, size=(self.max_dimension, self.max_dimension), dtype=np.uint8)
            self.file_list_train = file_list_train
            self.file_list_eval = file_list_eval
            self.num_files_eval = len(file_list_eval)
            self.num_files_train = len(file_list_train)
            self.total_samples_train = self.num_samples_per_file * len(self.file_list_train)
            self.total_samples_eval = self.num_samples_per_file * len(self.file_list_eval)
            self.required_samples = self.comm_size * self.batch_size
            if self.read_threads > 0:
                self.required_samples *= self.read_threads
            self.training_steps = int(math.ceil(self.total_samples_train / self.batch_size / self.comm_size))
            self.eval_steps = int(math.ceil(self.total_samples_eval / self.batch_size_eval / self.comm_size))
        if self.data_loader_sampler is None and self.data_loader_classname is None:
            if self.data_loader == DataLoaderType.TENSORFLOW:
                self.data_loader_sampler = DataLoaderSampler.ITERATIVE
            elif self.data_loader in [DataLoaderType.PYTORCH, DataLoaderType.DALI]:
                self.data_loader_sampler = DataLoaderSampler.INDEX
        if self.data_loader_classname is not None:
            from dlio_benchmark.data_loader.base_data_loader import BaseDataLoader
            classname = self.data_loader_classname.split(".")[-1]
            module = importlib.import_module(".".join(self.data_loader_classname.split(".")[:-1]))
            for class_name, obj in inspect.getmembers(module):
                if class_name == classname and issubclass(obj, BaseDataLoader):
                    logging.info(f"Discovered custom data loader {class_name}")
                    self.data_loader_class = obj
                    break
        if self.checkpoint_mechanism_classname is not None:
            from dlio_benchmark.checkpointing.base_checkpointing import BaseCheckpointing
            classname = self.checkpoint_mechanism_classname.split(".")[-1]
            module = importlib.import_module(".".join(self.checkpoint_mechanism_classname.split(".")[:-1]))
            for class_name, obj in inspect.getmembers(module):
                if class_name == classname and issubclass(obj, BaseCheckpointing):
                    logging.info(f"Discovered custom checkpointing mechanism {class_name}")
                    self.checkpoint_mechanism_class = obj
                    break
        if self.reader_classname is not None:
            from dlio_benchmark.reader.reader_handler import FormatReader
            classname = self.reader_classname.split(".")[-1]
            module = importlib.import_module(".".join(self.reader_classname.split(".")[:-1]))
            for class_name, obj in inspect.getmembers(module):
                if class_name == classname and issubclass(obj, FormatReader):
                    logging.info(f"Discovered custom data reader {class_name}")
                    self.reader_class = obj
                    break

    @dlp.log
    def build_sample_map_iter(self, file_list, total_samples, epoch_number):
        logging.debug(f"ranks {self.comm_size} threads {self.read_threads} tensors")
        num_files = len(file_list)
        num_threads = 1
        if self.read_threads > 0 and self.data_loader is not DataLoaderType.DALI:
            num_threads = self.read_threads
        self.samples_per_thread = total_samples / self.comm_size / num_threads
        file_index = 0
        sample_index = 0
        sample_global_list = np.arange(total_samples)
        if self.file_shuffle is not Shuffle.OFF:
            if self.seed_change_epoch:
                np.random.seed(self.seed + epoch_number)
            else:
                np.random.seed(self.seed)
            np.random.shuffle(sample_global_list)
        process_thread_file_map = {}
        for rank in range(self.comm_size):
            for thread_index in range(num_threads):
                if rank not in process_thread_file_map:
                    process_thread_file_map[rank] = {}
                if thread_index not in process_thread_file_map[rank]:
                    process_thread_file_map[rank][thread_index] = []
                selected_samples = 0
                while selected_samples < self.samples_per_thread:
                    process_thread_file_map[rank][thread_index].append((sample_global_list[sample_index],
                                                                        os.path.abspath(file_list[file_index]),
                                                                        sample_global_list[
                                                                            sample_index] % self.num_samples_per_file))
                    sample_index += 1
                    selected_samples += 1
                    if sample_index >= self.num_samples_per_file:
                        sample_index = 0
                        file_index += 1
                    if file_index >= num_files:
                        break
        return process_thread_file_map

    @dlp.log
    def get_global_map_index(self, file_list, total_samples):
        process_thread_file_map = {}
        for global_sample_index in range(total_samples):
            file_index = int(math.floor(global_sample_index / self.num_samples_per_file))
            sample_index = global_sample_index % self.num_samples_per_file
            process_thread_file_map[global_sample_index] = (os.path.abspath(file_list[file_index]), sample_index)
        return process_thread_file_map

    @dlp.log
    def reconfigure(self, epoch_number, dataset_type):
        if self.file_shuffle is not Shuffle.OFF:
            if self.seed_change_epoch:
                np.random.seed(self.seed + epoch_number)
            else:
                np.random.seed(self.seed)
            np.random.shuffle(self.file_list_train) if dataset_type is DatasetType.TRAIN else np.random.shuffle(
                self.file_list_eval)

        if self.data_loader_sampler == DataLoaderSampler.ITERATIVE:
            if dataset_type is DatasetType.TRAIN:
                global_file_map = self.build_sample_map_iter(self.file_list_train, self.total_samples_train,
                                                             epoch_number)
            else:
                global_file_map = self.build_sample_map_iter(self.file_list_eval, self.total_samples_eval, epoch_number)
            self.file_map = global_file_map[self.my_rank]
        elif self.data_loader_sampler == DataLoaderSampler.INDEX:
            if dataset_type is DatasetType.TRAIN:
                self.global_index_map = self.get_global_map_index(self.file_list_train, self.total_samples_train)
            else:
                self.global_index_map = self.get_global_map_index(self.file_list_eval, self.total_samples_eval)


def LoadConfig(args, config):
    '''
    Override the args by a system config (typically loaded from a YAML file)
    '''
    if 'framework' in config:
        args.framework = FrameworkType(config['framework'])
    if 'model' in config:
        ''' 
        most of the time, this won't change the benchmark. But in future we might use 
        as a way to do model specific setting. 
        '''
        args.model = config['model']

    if 'storage' in config:
        if 'storage_type' in config['storage']:
            args.storage_type = StorageType(config['storage']['storage_type'])
        if 'storage_root' in config['storage']:
            args.storage_root = config['storage']['storage_root']

    # dataset related settings
    if 'dataset' in config:
        if 'record_length' in config['dataset']:
            args.record_length = config['dataset']['record_length']
        if 'record_length_stdev' in config['dataset']:
            args.record_length_stdev = config['dataset']['record_length_stdev']
        if 'record_length_resize' in config['dataset']:
            args.record_length_resize = config['dataset']['record_length_resize']
        if 'num_files_train' in config['dataset']:
            args.num_files_train = config['dataset']['num_files_train']
        if 'num_files_eval' in config['dataset']:
            args.num_files_eval = config['dataset']['num_files_eval']
        if 'generation_buffer_size' in config['dataset']:
            args.generation_buffer_size = config['dataset']['generation_buffer_size']
        if 'num_samples_per_file' in config['dataset']:
            args.num_samples_per_file = config['dataset']['num_samples_per_file']
        if 'data_folder' in config['dataset']:
            args.data_folder = config['dataset']['data_folder']
            args.data_folder = args.data_folder.rstrip('/')
        if 'num_subfolders_train' in config['dataset']:
            args.num_subfolders_train = config['dataset']['num_subfolders_train']
        if 'num_subfolders_eval' in config['dataset']:
            args.num_subfolders_eval = config['dataset']['num_subfolders_eval']
        if 'enable_chunking' in config['dataset']:
            args.enable_chunking = config['dataset']['enable_chunking']
        if 'chunk_size' in config['dataset']:
            args.chunk_size = config['dataset']['chunk_size']
        if 'compression' in config['dataset']:
            args.compression = config['dataset']['compression']
        if 'compression_level' in config['dataset']:
            args.compression_level = config['dataset']['compression_level']
        if 'file_prefix' in config['dataset']:
            args.file_prefix = config['dataset']['file_prefix']
        if 'format' in config['dataset']:
            args.format = FormatType(config['dataset']['format'])
        if 'keep_files' in config['dataset']:
            args.keep_files = config['dataset']['keep_files']

    # data reader
    reader = None
    if 'data_reader' in config:
        reader = config['data_reader']
    elif 'reader' in config:
        reader = config['reader']
    if reader is not None:
        if 'dont_use_mmap' in reader:
            args.dont_use_mmap = reader['dont_use_mmap']
        if 'reader_classname' in reader:
            args.reader_classname = reader['reader_classname']
        if 'multiprocessing_context' in reader:
            args.multiprocessing_context = reader['multiprocessing_context']
        if 'data_loader' in reader:
            args.data_loader = DataLoaderType(reader['data_loader'])
        if 'data_loader_classname' in reader:
            args.data_loader_classname = reader['data_loader_classname']
        if 'data_loader_sampler' in reader:
            args.data_loader_sampler = DataLoaderSampler(reader['data_loader_sampler'])
        if 'read_threads' in reader:
            args.read_threads = reader['read_threads']
        if 'computatation_threads' in reader:
            args.computatation_threads = reader['computatation_threads']
        if 'batch_size' in reader:
            args.batch_size = reader['batch_size']
        if 'batch_size_eval' in reader:
            args.batch_size_eval = reader['batch_size_eval']
        if 'prefetch_size' in reader:
            args.prefetch_size = reader['prefetch_size']
        if 'file_shuffle' in reader:
            args.file_shuffle = reader['file_shuffle']
        if 'file_access' in reader:
            args.file_access = FileAccess(reader['file_access'])
        if 'shuffle_size' in reader:
            args.shuffle_size = reader['shuffle_size']
        if 'sample_shuffle' in reader:
            args.sample_shuffle = reader['sample_shuffle']
        if 'read_type' in reader:
            args.read_type = reader['read_type']
        if 'transfer_size' in reader:
            args.transfer_size = reader['transfer_size']
        if 'preprocess_time' in reader:
            args.preprocess_time = reader['preprocess_time']
        if 'preprocess_time_stdev' in reader:
            args.preprocess_time_stdev = reader['preprocess_time_stdev']

    # training relevant setting
    if 'train' in config:
        if 'epochs' in config['train']:
            args.epochs = config['train']['epochs']
        if 'total_training_steps' in config['train']:
            args.total_training_steps = config['train']['total_training_steps']
        if 'seed_change_epoch' in config['train']:
            args.seed_change_epoch = config['train']['seed_change_epoch']
        if 'computation_time' in config['train']:
            args.computation_time = config['train']['computation_time']
        if 'computation_time_stdev' in config['train']:
            args.computation_time_stdev = config['train']['computation_time_stdev']
        if 'seed' in config['train']:
            args.seed = config['train']['seed']

    if 'evaluation' in config:
        if 'eval_time' in config['evaluation']:
            args.eval_time = config['evaluation']['eval_time']
        if 'eval_time_stdev' in config['evaluation']:
            args.eval_time_stdev = config['evaluation']['eval_time_stdev']
        if 'eval_after_epoch' in config['evaluation']:
            args.eval_after_epoch = config['evaluation']['eval_after_epoch']
        if 'epochs_between_evals' in config['evaluation']:
            args.epochs_between_evals = config['evaluation']['epochs_between_evals']

    if 'checkpoint' in config:
        if 'checkpoint_folder' in config['checkpoint']:
            args.checkpoint_folder = config['checkpoint']['checkpoint_folder']
            args.checkpoint_folder = args.checkpoint_folder.rstrip('/')
        if 'checkpoint_after_epoch' in config['checkpoint']:
            args.checkpoint_after_epoch = config['checkpoint']['checkpoint_after_epoch']
        if 'epochs_between_checkpoints' in config['checkpoint']:
            args.epochs_between_checkpoints = config['checkpoint']['epochs_between_checkpoints']
        if 'steps_between_checkpoints' in config['checkpoint']:
            args.steps_between_checkpoints = config['checkpoint']['steps_between_checkpoints']
        if 'type' in config['checkpoint']:
            args.checkpoint_type = CheckpointLocationType(config['checkpoint']['type'])
        if 'checkpoint_mechanism_classname' in config['checkpoint']:
            args.checkpoint_mechanism_classname = config['checkpoint']['checkpoint_mechanism_classname']
        if 'model_size' in config['checkpoint']:
            args.model_size = config['checkpoint']['model_size']
        if 'optimization_groups' in config['checkpoint']:
            args.optimization_groups = config['checkpoint']['optimization_groups']
        if 'num_layers' in config['checkpoint']:
            args.num_layers = config['checkpoint']['num_layers']
        if 'layer_parameters' in config['checkpoint']:
            args.layer_parameters = config['checkpoint']['layer_parameters']
        if 'tensor_parallelism' in config['checkpoint']:
            args.tensor_parallelism = config['checkpoint']['tensor_parallelism']
        if 'pipeline_parallelism' in config['checkpoint']:
            args.pipeline_parallelism = config['checkpoint']['pipeline_parallelism']
    if 'output' in config:
        if 'folder' in config['output']:
            args.output_folder = config['output']['folder']
        if 'log_file' in config['output']:
            args.log_file = config['output']['log_file']

    if args.output_folder is None:
        try:
            hydra_cfg = hydra.core.hydra_config.HydraConfig.get()
            args.output_folder = hydra_cfg['runtime']['output_dir']
        except:
            args.output_folder = 'output/'
    args.logfile_path = os.path.join(args.output_folder, args.log_file)

    if 'workflow' in config:
        if 'generate_data' in config['workflow']:
            args.generate_data = config['workflow']['generate_data']
        if not (('train' in config['workflow']) and config['workflow']['train']):
            args.generate_only = True
        else:
            args.generate_only = False
        if 'debug' in config['workflow']:
            args.debug = config['workflow']['debug']
        if 'evaluation' in config['workflow']:
            args.do_eval = config['workflow']['evaluation']
        if 'checkpoint' in config['workflow']:
            args.do_checkpoint = config['workflow']['checkpoint']
        if 'profiling' in config['workflow']:
            args.do_profiling = config['workflow']['profiling']

    if 'profiling' in config:
        if 'profiler' in config['profiling']:
            args.profiler = Profiler(config['profiling']['profiler'])
        if 'iostat_devices' in config['profiling']:
            args.iostat_devices = config['profiling']['iostat_devices']
            if isinstance(args.iostat_devices, str):
                args.iostat_devices = [args.iostat_devices]<|MERGE_RESOLUTION|>--- conflicted
+++ resolved
@@ -27,13 +27,8 @@
 from dlio_benchmark.common.constants import MODULE_CONFIG
 from dlio_benchmark.common.enumerations import StorageType, FormatType, Shuffle, ReadType, FileAccess, Compression, \
     FrameworkType, \
-<<<<<<< HEAD
     DataLoaderType, Profiler, DatasetType, DataLoaderSampler, CheckpointLocationType, CheckpointMechanismType
-from dlio_benchmark.utils.utility import DLIOMPI
-=======
-    DataLoaderType, Profiler, DatasetType, DataLoaderSampler, CheckpointLocationType
 from dlio_benchmark.utils.utility import DLIOMPI, get_trace_name, utcnow
->>>>>>> 46f5a4e8
 from dataclasses import dataclass
 import math
 import os

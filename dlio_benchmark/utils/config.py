--- conflicted
+++ resolved
@@ -109,18 +109,11 @@
     optimizer_datatype: str = "fp32"
     checkpoint_fsync: bool = False
     checkpoint_only: bool = False
-<<<<<<< HEAD
+    checkpoint_recovery_rank_shift: bool = False
     time_between_checkpoints: float = -1
     checkpoint_rank_sync: bool = False
     num_checkpoints_write: int = -1
     num_checkpoints_read: int = -1
-=======
-    checkpoint_recovery_rank_shift: bool = True
-    checkpoint_recovery_after_steps: int = -1
-    time_between_checkpoints: float = -1
-    checkpoint_rank_sync: bool = False
-    num_checkpoints: int = -1
->>>>>>> 736a2708
     model_size: int = 10240
     model_type: str = None
     vocab_size: int = 32000
@@ -296,14 +289,10 @@
         if self.checkpoint_mode == CheckpointModeType.DEFAULT:
             if self.comm_size % (self.pipeline_parallelism * self.tensor_parallelism) != 0:
                 raise Exception(f"Number of processes {self.comm_size} is not a multiple of model parallelism size: {self.pipeline_parallelism * self.tensor_parallelism}")
-<<<<<<< HEAD
         if self.num_checkpoints_write > 0:
             if self.num_checkpoints_read > self.num_checkpoints_write:
                 raise Exception(f"Number of checkpoints to read {self.num_checkpoints_read} cannot be larger than number of checkpoints to write {self.num_checkpoints_write}")
             
-=======
-
->>>>>>> 736a2708
     @staticmethod
     def reset():
         ConfigArguments.__instance = None
@@ -626,8 +615,8 @@
             value = args.num_checkpoints_read
         elif keys[1] == "checkpoint_rank_sync":
             value = args.checkpoint_rank_sync
-        elif keys[1] == "load_rank_shift":  
-            value = args.checkpoint_load_rank_shift
+        elif keys[1] == "recovery_rank_shift":  
+            value = args.checkpoint_recovery_rank_shift
 
     if len(keys) > 1 and keys[0] == "model":
         if keys[1] == "name":
@@ -877,19 +866,12 @@
             args.checkpoint_sync = config['checkpoint']['fsync']
         if 'time_between_checkpoints' in config['checkpoint']:
             args.time_between_checkpoints = config['checkpoint']['time_between_checkpoints']
-<<<<<<< HEAD
         if 'num_checkpoints_write' in config['checkpoint']:
             args.num_checkpoints_write = config['checkpoint']['num_checkpoints_write']
         if 'num_checkpoints_read' in config['checkpoint']:
             args.num_checkpoints_read = config['checkpoint']['num_checkpoints_read']
-=======
-        if 'num_checkpoints' in config['checkpoint']:
-            args.num_checkpoints = config['checkpoint']['num_checkpoints']
         if 'recovery_rank_shift' in config['checkpoint']:
             args.checkpoint_recover_rank_shift = config['checkpoint']['recovery_rank_shift']
-        if 'recovery_after_steps' in config['checkpoint']:
-            args.checkpoint_recovery_after_steps = config['checkpoint']['recovery_after_steps']
->>>>>>> 736a2708
         if 'rank_sync' in config['checkpoint']:
             args.checkpoint_rank_sync = config['checkpoint']['rank_sync']
         if 'mode' in config['checkpoint']:

"""
   Copyright (c) 2024, UChicago Argonne, LLC
   All Rights Reserved

   Licensed under the Apache License, Version 2.0 (the "License");
   you may not use this file except in compliance with the License.
   You may obtain a copy of the License at

       http://www.apache.org/licenses/LICENSE-2.0

   Unless required by applicable law or agreed to in writing, software
   distributed under the License is distributed on an "AS IS" BASIS,
   WITHOUT WARRANTIES OR CONDITIONS OF ANY KIND, either express or implied.
   See the License for the specific language governing permissions and
   limitations under the License.
"""
import importlib
import inspect
import hydra

import logging
from time import time


from typing import Any, Dict, List, ClassVar

from dlio_benchmark.common.constants import MODULE_CONFIG
from dlio_benchmark.common.enumerations import StorageType, FormatType, Shuffle, ReadType, FileAccess, Compression, \
    FrameworkType, \
    DataLoaderType, Profiler, DatasetType, DataLoaderSampler, CheckpointLocationType, CheckpointMechanismType
from dlio_benchmark.utils.utility import DLIOMPI, get_trace_name, utcnow
from dlio_benchmark.utils.utility import Profile, PerfTrace, DFTRACER_ENABLE, DLIOLogger, OUTPUT_LEVEL
from dataclasses import dataclass
from omegaconf import OmegaConf, DictConfig
import math
import os
import numpy as np

dlp = Profile(MODULE_CONFIG)
@dataclass
class ConfigArguments:
    __instance = None

    # command line argument
    # Framework to use
    model: str = "default"
    framework: FrameworkType = FrameworkType.TENSORFLOW
    # Dataset format, such as PNG, JPEG
    format: FormatType = FormatType.TFRECORD
    # Shuffle type
    file_shuffle: Shuffle = Shuffle.OFF
    shuffle_size: int = 1024
    sample_shuffle: Shuffle = Shuffle.OFF
    read_type: ReadType = ReadType.ON_DEMAND
    file_access: FileAccess = FileAccess.MULTI
    # Set root as the current directory by default
    storage_root: str = "./"
    storage_type: StorageType = StorageType.LOCAL_FS
    record_length: int = 64 * 1024
    record_length_stdev: int = 0
    record_length_resize: int = 0
    num_files_train: int = 8
    num_samples_per_file: int = 1
    batch_size: int = 1
    epochs: int = 1
    seed_change_epoch: bool = True
    generate_data: bool = False
    generate_only: bool = False
    log_level: int = OUTPUT_LEVEL
    data_folder: str = "./data/"
    output_folder: str = None
    checkpoint_folder: str = "./checkpoints/"
    log_file: str = "dlio.log"
    file_prefix: str = "img"
    keep_files: bool = True
    do_profiling: bool = False
    profiler: Profiler = Profiler.IOSTAT
    seed: int = 123
    do_checkpoint: bool = False
    do_train: bool = True
    checkpoint_after_epoch: int = 1
    epochs_between_checkpoints: int = 1
    steps_between_checkpoints: int = -1
    transfer_size: int = None
    read_threads: int = 1
    dont_use_mmap: bool = False
    computation_threads: int = 1
    computation_time: ClassVar[Dict[str, Any]] = {}
    preprocess_time: ClassVar[Dict[str, Any]] = {}
    prefetch_size: int = 2
    enable_chunking: bool = False
    chunk_size: int = 0
    compression: Compression = Compression.NONE
    compression_level: int = 4
    total_training_steps: int = -1
    do_eval: bool = False
    batch_size_eval: int = 1
    num_files_eval: int = 0
    generation_buffer_size: int = 2 * 1073741824  # 2 GB
    eval_time: ClassVar[Dict[str, Any]] = {}
    eval_after_epoch: int = 1
    epochs_between_evals: int = 1
    checkpoint_type: CheckpointLocationType = CheckpointLocationType.RANK_ZERO
    checkpoint_mechanism: CheckpointMechanismType = CheckpointMechanismType.NONE
    model_datatype: str = "fp16"
    optimizer_datatype: str = "fp32"
    checkpoint_fsync: bool = False
    checkpoint_only: bool = False
    checkpoint_load_rank_shift: int = 0
    checkpoint_recovery_after_steps: int = -1
    time_between_checkpoints: float = -1
    num_checkpoints: int = -1
    model_size: int = 10240
    model_type: str = None
    vocab_size: int = 32000
    hidden_size: int = 2048
    num_attention_heads: int = 32
    num_kv_heads: int = 8
    ffn_hidden_size: int = 8192
    zero_stage: int = 0
    optimization_groups: ClassVar[List[int]] = []
    num_layers: int = -1
    layer_parameters: ClassVar[List[int]] = []
    tensor_parallelism: int = 1
    pipeline_parallelism: int = 1
    data_loader: DataLoaderType = DataLoaderType.TENSORFLOW.value
    num_subfolders_train: int = 0
    num_subfolders_eval: int = 0
    iostat_devices: ClassVar[List[str]] = []
    data_loader_classname = None
    checkpoint_mechanism_classname = None
    data_loader_sampler: DataLoaderSampler = None
    reader_classname: str = None
    multiprocessing_context: str = "fork"
    pin_memory: bool = True

    # derived fields
    required_samples: int = 1
    total_samples_eval: int = 1
    total_samples_train: int = 1
    file_list_eval: ClassVar[List[str]] = []
    file_list_train: ClassVar[List[str]] = []
    max_dimension: int = 1
    storage = None
    dimension_stdev: float = 0.0
    dimension: int = 1
    training_steps: int = 0
    eval_steps: int = 0
    samples_per_thread: int = 1
    au: float = 0.90
    file_map = None
    global_index_map = None
    data_loader_class = None
    reader_class = None
    checkpoint_mechanism_class = None
    native_data_loader = False
    train_sample_index_sum = 1
    eval_sample_index_sum = 1

    def __init__(self):
        """ Virtually private constructor. """
        if ConfigArguments.__instance is not None:
            raise Exception("This class is a singleton!")
        else:
            self.comm_size = DLIOMPI.get_instance().size()
            self.my_rank = DLIOMPI.get_instance().rank()
            self.logger = DLIOLogger.get_instance()
            ConfigArguments.__instance = self

    def __setstate__(self, state):
        self.__dict__.update(state)
        DLIOLogger.reset()
        DLIOMPI.reset()  # in 'fork' case, clear parent's DLIOMPI
        DLIOMPI.get_instance().set_parent_values(self.my_rank, self.comm_size)
        ConfigArguments.__instance = self

    @staticmethod
    def get_instance():
        """ Static access method. """
        if ConfigArguments.__instance is None:
            ConfigArguments()
        return ConfigArguments.__instance

    def configure_dlio_logging(self, is_child=False):
        global DLIOLogger
        # with "multiprocessing_context=fork" the log file remains open in the child process
        if is_child and self.multiprocessing_context == "fork":
            return
        # Configure the logging library
        log_format_verbose = '[%(levelname)s] %(message)s [%(pathname)s:%(lineno)d]'
        log_format_simple = '[%(levelname)s] %(message)s'
        # Set logging format to be simple only when debug_level <= INFO
        log_format = log_format_simple
        if 'DLIO_LOG_LEVEL' in os.environ:
            log_level_str = os.environ["DLIO_LOG_LEVEL"]
        else:
            log_level_str = "warning"
        if log_level_str in ["info", "INFO"]:
            log_level = logging.INFO
        elif log_level_str in ["warning", "warn", "WARNING", "WARN"]:
            log_level = logging.WARNING
        elif log_level_str in ["error", "ERROR"]:
            log_level = logging.ERROR
        elif log_level_str in ["critical", "CRITICAL"]:
            log_level = logging.CRITICAL
        elif log_level_str in ["DEBUG", "debug"]:
            log_format = log_format_verbose
            log_level = logging.DEBUG
        logging.basicConfig(
            force = True,
            level=log_level,
            handlers=[
                logging.FileHandler(self.logfile_path, mode="a", encoding='utf-8'),
                logging.StreamHandler()
            ],
            format = log_format
            # logging's max timestamp resolution is msecs, we will pass in usecs in the message
        )

    def configure_dftracer(self, is_child=False, use_pid=False):
        # with "multiprocessing_context=fork" the profiler file remains open in the child process
        if is_child and self.multiprocessing_context == "fork":
            return
        # Configure the profiler
        if DFTRACER_ENABLE:
            dlp_trace = get_trace_name(self.output_folder, use_pid)
            if DLIOMPI.get_instance().rank() == 0:
                self.logger.info(f"{utcnow()} Profiling DLIO {dlp_trace}")
            return PerfTrace.initialize_log(logfile=dlp_trace,
                                                   data_dir=f"{os.path.abspath(self.data_folder)}:"
                                                            f"{self.data_folder}:./{self.data_folder}:"
                                                            f"{self.checkpoint_folder}:./{self.checkpoint_folder}:"
                                                            f"{os.path.abspath(self.checkpoint_folder)}",
                                                   process_id=self.my_rank)
        return None

    def finalize_dftracer(self, dlp_logger):
        if DFTRACER_ENABLE and dlp_logger:
            dlp_logger.finalize()

    @dlp.log
    def validate(self):
        """ validate whether the parameters are set correctly"""
        if (self.do_profiling == True) and (self.profiler == Profiler('darshan')):
            if ('LD_PRELOAD' not in os.environ or os.environ["LD_PRELOAD"].find("libdarshan") == -1):
                raise Exception("Please set darshan runtime library in LD_PRELOAD")
        if self.format is FormatType.TFRECORD and (self.data_loader is DataLoaderType.PYTORCH):
            raise Exception(f"{self.framework} support for tfrecord is not implemented for {self.data_loader}.")
        if (self.framework == FrameworkType.TENSORFLOW and self.data_loader == DataLoaderType.PYTORCH) or (
                self.framework == FrameworkType.PYTORCH and self.data_loader == DataLoaderType.TENSORFLOW):
            raise Exception("Imcompatible between framework and data_loader setup.")
        if len(self.file_list_train) != self.num_files_train:
            raise Exception(
                f"Expected {self.num_files_train} training files but {len(self.file_list_train)} found. Ensure data was generated correctly.")
        if len(self.file_list_eval) != self.num_files_eval:
            raise Exception(
                f"Expected {self.num_files_eval} evaluation files but {len(self.file_list_eval)} found. Ensure data was generated correctly.")
        if self.data_loader_classname is not None and self.data_loader_sampler is None:
            raise Exception(
                f"For custom data loaders workload.reader.data_loader_sampler needs to be defined as iter or index.")
        if self.read_threads > 1:
<<<<<<< HEAD
            import platform
            if platform.system() in ["Linux", "Windows"]:
                import psutil
                p = psutil.Process()
                cores_available = len(p.cpu_affinity())
                if cores_available < self.read_threads:
                    logging.warning(
                        f"Running DLIO with {self.read_threads} threads for I/O but core available {cores_available} "
                        f"are insufficient and can lead to lower performance.")
        if self.num_layers > 0 and self.num_layers < self.pipeline_parallelism:
=======
            import psutil
            p = psutil.Process()
            cores_available = len(p.cpu_affinity())
            if cores_available < self.read_threads:
                self.logger.debug(
                    f"Running DLIO with {self.read_threads} threads for I/O but core available {cores_available} "
                    f"are insufficient and can lead to lower performance.")
        if self.num_layers % self.pipeline_parallelism != 0:
>>>>>>> 6185001f
            raise Exception(
                f"Expected model.num_layers {self.num_layers} should be larger than "
                f"model.parallelism.pipeline {self.pipeline_parallelism}.")
        if self.pipeline_parallelism > 1 and self.zero_stage == 3:
            raise Exception(f"ZeRO stage {self.zero_stage} is not compatible with pipeline parallelism.")
        if self.comm_size % (self.pipeline_parallelism * self.tensor_parallelism) != 0:
            raise Exception(f"Number of processes {self.comm_size} is not a multiple of model parallelism size: {self.pipeline_parallelism * self.tensor_parallelism}")

    @staticmethod
    def reset():
        ConfigArguments.__instance = None

    @dlp.log
    def derive_configurations(self, file_list_train=None, file_list_eval=None):
        self.dimension = int(math.sqrt(self.record_length))
        self.dimension_stdev = self.record_length_stdev / 2.0 / math.sqrt(self.record_length)
        self.max_dimension = self.dimension
        if self.checkpoint_mechanism == CheckpointMechanismType.NONE:
            if self.framework == FrameworkType.TENSORFLOW:
                self.checkpoint_mechanism = CheckpointMechanismType.TF_SAVE
            elif self.framework == FrameworkType.PYTORCH:
                self.checkpoint_mechanism = CheckpointMechanismType.PT_SAVE
        if (self.record_length_resize > 0):
            self.max_dimension = int(math.sqrt(self.record_length_resize))
        if (file_list_train != None and file_list_eval != None):
            self.resized_image = np.random.randint(255, size=(self.max_dimension, self.max_dimension), dtype=np.uint8)
            self.file_list_train = file_list_train
            self.file_list_eval = file_list_eval
            self.num_files_eval = len(file_list_eval)
            self.num_files_train = len(file_list_train)
            self.total_samples_train = self.num_samples_per_file * len(self.file_list_train)
            self.total_samples_eval = self.num_samples_per_file * len(self.file_list_eval)
            self.train_sample_index_sum = self.total_samples_train * (self.total_samples_train - 1) // 2
            self.eval_sample_index_sum = self.total_samples_eval * (self.total_samples_eval - 1) // 2
            self.required_samples = self.comm_size * self.batch_size
            if self.read_threads > 0:
                self.required_samples *= self.read_threads
            self.training_steps = int(math.ceil(self.total_samples_train / self.batch_size / self.comm_size))
            self.eval_steps = int(math.ceil(self.total_samples_eval / self.batch_size_eval / self.comm_size))
        if self.data_loader_sampler is None and self.data_loader_classname is None:
            if self.data_loader == DataLoaderType.TENSORFLOW:
                self.data_loader_sampler = DataLoaderSampler.ITERATIVE
            elif self.data_loader in [DataLoaderType.PYTORCH, DataLoaderType.DALI]:
                self.data_loader_sampler = DataLoaderSampler.INDEX
        if self.data_loader_classname is not None:
            from dlio_benchmark.data_loader.base_data_loader import BaseDataLoader
            classname = self.data_loader_classname.split(".")[-1]
            module = importlib.import_module(".".join(self.data_loader_classname.split(".")[:-1]))
            for class_name, obj in inspect.getmembers(module):
                if class_name == classname and issubclass(obj, BaseDataLoader):
                    if DLIOMPI.get_instance().rank() == 0:
                        self.logger.info(f"Discovered custom data loader {class_name}")
                    self.data_loader_class = obj
                    break
        if self.checkpoint_mechanism_classname is not None:
            from dlio_benchmark.checkpointing.base_checkpointing import BaseCheckpointing
            classname = self.checkpoint_mechanism_classname.split(".")[-1]
            module = importlib.import_module(".".join(self.checkpoint_mechanism_classname.split(".")[:-1]))
            for class_name, obj in inspect.getmembers(module):
                if class_name == classname and issubclass(obj, BaseCheckpointing):
                    if DLIOMPI.get_instance().rank() == 0:
                        self.logger.info(f"Discovered custom checkpointing mechanism {class_name}")
                    self.checkpoint_mechanism_class = obj
                    break
        if self.reader_classname is not None:
            from dlio_benchmark.reader.reader_handler import FormatReader
            classname = self.reader_classname.split(".")[-1]
            module = importlib.import_module(".".join(self.reader_classname.split(".")[:-1]))
            for class_name, obj in inspect.getmembers(module):
                if class_name == classname and issubclass(obj, FormatReader):
                    if DLIOMPI.get_instance().rank() == 0:
                        self.logger.info(f"Discovered custom data reader {class_name}")
                    self.reader_class = obj
                    break
        self.train_file_map = {self.my_rank : {}}
        self.val_file_map = {self.my_rank : {}}
        self.train_global_index_map = {}
        self.val_global_index_map = {}
        self.native_data_loader = False
        if self.data_loader == DataLoaderType.TENSORFLOW:
            if self.format == FormatType.TFRECORD:
                self.native_data_loader = True
        elif self.data_loader == DataLoaderType.NATIVE_DALI:
            if self.format in [FormatType.JPEG, FormatType.PNG, FormatType.NPY, FormatType.TFRECORD]:
                self.native_data_loader = True

    @dlp.log
    def build_sample_map_iter(self, file_list, total_samples, epoch_number):
        self.logger.debug(f"ranks {self.comm_size} threads {self.read_threads} tensors")
        
        num_files = len(file_list)
        samples_sum = 0
        process_thread_file_map = {}
        if num_files > 0:
            num_threads = 1
            if self.read_threads > 0 and self.data_loader is not DataLoaderType.DALI:
                num_threads = self.read_threads
            samples_per_proc = int(math.ceil(total_samples/self.comm_size)) 
            self.samples_per_thread = samples_per_proc // num_threads
            start_sample_index = samples_per_proc * self.my_rank
            end_sample_index = samples_per_proc * (self.my_rank + 1) - 1
            if end_sample_index > total_samples - 1:
                end_sample_index = total_samples - 1
            sample_list = np.arange(start_sample_index, end_sample_index + 1)
            self.logger.debug(f"{self.my_rank} {start_sample_index} {end_sample_index}")
            if self.sample_shuffle is not Shuffle.OFF:
                if self.seed_change_epoch:
                    np.random.seed(self.seed + epoch_number)
                else:
                    np.random.seed(self.seed)
                np.random.shuffle(sample_list)
            sample_index = 0
            if num_files > 0:
                files_per_rank = (num_files // self.comm_size) % num_files
                file_index = self.my_rank * files_per_rank
                for thread_index in range(num_threads):
                    process_thread_file_map[thread_index] = []
                for sample in sample_list:
                    samples_sum += sample
                    thread_index = (sample_index // self.samples_per_thread) % num_threads
                    abs_path = os.path.abspath(file_list[file_index])
                    process_thread_file_map[thread_index].append((sample,
                                                abs_path,
                                                sample_list[sample_index] % self.num_samples_per_file))
                    sample_index += 1
                    file_index = (sample_index // self.num_samples_per_file) % num_files
        return process_thread_file_map, samples_sum

    @dlp.log
    def get_global_map_index(self, file_list, total_samples, epoch_number):
        process_thread_file_map = {}
        num_files = len(file_list)
        start_sample = 0
        end_sample = 0
        samples_sum = 0
        if num_files > 0:
            end_sample = total_samples - 1
            samples_per_proc = int(math.ceil(total_samples/self.comm_size)) 
            start_sample = self.my_rank * samples_per_proc
            end_sample = (self.my_rank + 1) * samples_per_proc - 1
            if end_sample > total_samples - 1:
                end_sample = total_samples - 1
            self.logger.debug(f"my_rank: {self.my_rank}, start_sample: {start_sample}, end_sample: {end_sample}")
            sample_list = np.arange(start_sample, end_sample + 1)
            if self.sample_shuffle is not Shuffle.OFF:
                if self.seed_change_epoch:
                    np.random.seed(self.seed + epoch_number)
                else:
                    np.random.seed(self.seed)
                np.random.shuffle(sample_list)
            for sample_index in range(end_sample - start_sample + 1):
                global_sample_index = sample_list[sample_index]
                samples_sum += global_sample_index
                file_index = int(math.floor(global_sample_index/self.num_samples_per_file))
                abs_path = os.path.abspath(file_list[file_index])
                sample_index = global_sample_index % self.num_samples_per_file
                process_thread_file_map[global_sample_index] = (abs_path, sample_index)
        return process_thread_file_map, samples_sum

    @dlp.log
    def reconfigure(self, epoch_number):
        if self.data_loader_sampler == DataLoaderSampler.ITERATIVE:
            if self.file_shuffle is not Shuffle.OFF:
                if self.seed_change_epoch:
                    np.random.seed(self.seed + epoch_number)
                else:
                    np.random.seed(self.seed)
                np.random.shuffle(self.file_list_train) 
                np.random.shuffle(self.file_list_eval)
        if self.data_loader_sampler == DataLoaderSampler.ITERATIVE:
            self.train_file_map, local_train_sample_sum = self.build_sample_map_iter(self.file_list_train, self.total_samples_train,
                                                             epoch_number)
            self.val_file_map, local_eval_sample_sum = self.build_sample_map_iter(self.file_list_eval, self.total_samples_eval, epoch_number)
        elif self.data_loader_sampler == DataLoaderSampler.INDEX:
            self.train_global_index_map, local_train_sample_sum = self.get_global_map_index(self.file_list_train, self.total_samples_train,
                                                             epoch_number)
            self.val_global_index_map, local_eval_sample_sum = self.get_global_map_index(self.file_list_eval, self.total_samples_eval,
                                                             epoch_number)
        global_train_sample_sum = DLIOMPI.get_instance().reduce(local_train_sample_sum)
        global_eval_sample_sum = DLIOMPI.get_instance().reduce(local_eval_sample_sum)        
        if self.my_rank == 0:
<<<<<<< HEAD
            logging.info(f"{utcnow()} Total number of samples: train {global_train_sample_sum}, eval {global_eval_sample_sum}")
=======
            self.logger.info(f"total sample: train {global_train_sample_sum} eval {global_eval_sample_sum}")
>>>>>>> 6185001f
            if self.train_sample_index_sum != global_train_sample_sum:
                raise Exception(f"Sharding of train samples are missing samples got {global_train_sample_sum} but expected {self.train_sample_index_sum}")
            
            if self.eval_sample_index_sum != global_eval_sample_sum:
                raise Exception(f"Sharding of eval samples are missing samples got {global_eval_sample_sum} but expected {self.eval_sample_index_sum}")

def LoadConfig(args, config):
    '''
    Override the args by a system config (typically loaded from a YAML file)
    '''
    if 'framework' in config:
        args.framework = FrameworkType(config['framework'])

    if 'storage' in config:
        if 'storage_type' in config['storage']:
            args.storage_type = StorageType(config['storage']['storage_type'])
        if 'storage_root' in config['storage']:
            args.storage_root = config['storage']['storage_root']

    # dataset related settings
    if 'dataset' in config:
        if 'record_length_bytes' in config['dataset']:
            args.record_length = config['dataset']['record_length_bytes']
        if 'record_length_byte_stdev' in config['dataset']:
            args.record_length_stdev = config['dataset']['record_length_bytes_stdev']
        if 'record_length_bytes_resize' in config['dataset']:
            args.record_length_resize = config['dataset']['record_length_bytes_resize']
        if 'num_files_train' in config['dataset']:
            args.num_files_train = config['dataset']['num_files_train']
        if 'num_files_eval' in config['dataset']:
            args.num_files_eval = config['dataset']['num_files_eval']
        if 'generation_buffer_size' in config['dataset']:
            args.generation_buffer_size = config['dataset']['generation_buffer_size']
        if 'num_samples_per_file' in config['dataset']:
            args.num_samples_per_file = config['dataset']['num_samples_per_file']
        if 'data_folder' in config['dataset']:
            args.data_folder = config['dataset']['data_folder']
            args.data_folder = args.data_folder.rstrip('/')
        if 'num_subfolders_train' in config['dataset']:
            args.num_subfolders_train = config['dataset']['num_subfolders_train']
        if 'num_subfolders_eval' in config['dataset']:
            args.num_subfolders_eval = config['dataset']['num_subfolders_eval']
        if 'enable_chunking' in config['dataset']:
            args.enable_chunking = config['dataset']['enable_chunking']
        if 'chunk_size' in config['dataset']:
            args.chunk_size = config['dataset']['chunk_size']
        if 'compression' in config['dataset']:
            args.compression = config['dataset']['compression']
        if 'compression_level' in config['dataset']:
            args.compression_level = config['dataset']['compression_level']
        if 'file_prefix' in config['dataset']:
            args.file_prefix = config['dataset']['file_prefix']
        if 'format' in config['dataset']:
            args.format = FormatType(config['dataset']['format'])
        if 'keep_files' in config['dataset']:
            args.keep_files = config['dataset']['keep_files']

    # data reader
    reader = None
    if 'data_reader' in config:
        reader = config['data_reader']
    elif 'reader' in config:
        reader = config['reader']
    if reader is not None:
        if 'dont_use_mmap' in reader:
            args.dont_use_mmap = reader['dont_use_mmap']
        if 'reader_classname' in reader:
            args.reader_classname = reader['reader_classname']
        if 'multiprocessing_context' in reader:
            args.multiprocessing_context = reader['multiprocessing_context']
        if 'data_loader' in reader:
            args.data_loader = DataLoaderType(reader['data_loader'])
        if 'data_loader_classname' in reader:
            args.data_loader_classname = reader['data_loader_classname']
        if 'data_loader_sampler' in reader:
            args.data_loader_sampler = DataLoaderSampler(reader['data_loader_sampler'])
        if 'read_threads' in reader:
            args.read_threads = reader['read_threads']
        if 'computation_threads' in reader:
            args.computation_threads = reader['computation_threads']
        if 'batch_size' in reader:
            args.batch_size = reader['batch_size']
        if 'batch_size_eval' in reader:
            args.batch_size_eval = reader['batch_size_eval']
        if 'prefetch_size' in reader:
            args.prefetch_size = reader['prefetch_size']
        if 'file_shuffle' in reader:
            args.file_shuffle = reader['file_shuffle']
        if 'file_access' in reader:
            args.file_access = FileAccess(reader['file_access'])
        if 'shuffle_size' in reader:
            args.shuffle_size = reader['shuffle_size']
        if 'sample_shuffle' in reader:
            args.sample_shuffle = Shuffle(reader['sample_shuffle'])
        if 'read_type' in reader:
            args.read_type = reader['read_type']
        if 'transfer_size' in reader:
            args.transfer_size = reader['transfer_size']
        
        args.preprocess_time = {}
        if 'preprocess_time' in reader:
            preprocess_time = {}
            if isinstance(reader['preprocess_time'], dict):
                preprocess_time = reader['preprocess_time']
            elif isinstance(reader['preprocess_time'], (int, float)):
                preprocess_time["mean"] = reader['preprocess_time']
            elif isinstance(reader['preprocess_time'], DictConfig):
                preprocess_time = OmegaConf.to_container(reader['preprocess_time'])
            else:
                args.preprocess_time = reader['preprocess_time']
            args.preprocess_time = preprocess_time if preprocess_time is not None else {}
        if 'preprocess_time_stdev' in reader:
            args.preprocess_time["stdev"] = reader['preprocess_time_stdev']
        if 'pin_memory' in reader:
            args.pin_memory = reader['pin_memory']

    # training relevant setting
    if 'train' in config:
        if 'epochs' in config['train']:
            args.epochs = config['train']['epochs']
        if 'total_training_steps' in config['train']:
            args.total_training_steps = config['train']['total_training_steps']
        if 'seed_change_epoch' in config['train']:
            args.seed_change_epoch = config['train']['seed_change_epoch']
        args.computation_time = {}
        if 'computation_time' in config['train']:
            computation_time = {}
            if isinstance(config['train']['computation_time'], dict):
                computation_time = config['train']['computation_time']
            elif isinstance(config['train']['computation_time'], (int, float)):
                computation_time["mean"] = config['train']['computation_time']
            elif isinstance(config['train']['computation_time'], DictConfig):
                computation_time = OmegaConf.to_container(config['train']['computation_time'])
            else:
                args.computation_time = config['train']['computation_time']
            args.computation_time = computation_time if computation_time is not None else {}
        if 'computation_time_stdev' in config['train']:
            args.computation_time["stdev"] = config['train']['computation_time_stdev']
        if 'seed' in config['train']:
            args.seed = config['train']['seed']

    if 'evaluation' in config:
        args.eval_time = {}
        if 'eval_time' in config['evaluation']:
            eval_time = {}
            if isinstance(config['evaluation']['eval_time'], dict):
                eval_time = config['evaluation']['eval_time']
            elif isinstance(config['evaluation']['eval_time'], (int, float)):
                eval_time["mean"] = config['evaluation']['eval_time']
            elif isinstance(config['evaluation']['eval_time'], DictConfig):
                eval_time = OmegaConf.to_container(config['evaluation']['eval_time'])
            else:
                args.eval_time = config['evaluation']['eval_time']
            args.eval_time = eval_time if eval_time is not None else {}
                
        if 'eval_time_stdev' in config['evaluation']:
            args.eval_time["stdev"] = config['evaluation']['eval_time_stdev']
        if 'eval_after_epoch' in config['evaluation']:
            args.eval_after_epoch = config['evaluation']['eval_after_epoch']
        if 'epochs_between_evals' in config['evaluation']:
            args.epochs_between_evals = config['evaluation']['epochs_between_evals']

    if 'checkpoint' in config:
        if 'checkpoint_folder' in config['checkpoint']:
            args.checkpoint_folder = config['checkpoint']['checkpoint_folder']
            args.checkpoint_folder = args.checkpoint_folder.rstrip('/')
        if 'checkpoint_after_epoch' in config['checkpoint']:
            args.checkpoint_after_epoch = config['checkpoint']['checkpoint_after_epoch']
        if 'epochs_between_checkpoints' in config['checkpoint']:
            args.epochs_between_checkpoints = config['checkpoint']['epochs_between_checkpoints']
        if 'steps_between_checkpoints' in config['checkpoint']:
            args.steps_between_checkpoints = config['checkpoint']['steps_between_checkpoints']
        if 'type' in config['checkpoint']:
            args.checkpoint_type = CheckpointLocationType(config['checkpoint']['type'])
        if 'checkpoint_mechanism_classname' in config['checkpoint']:
            args.checkpoint_mechanism_classname = config['checkpoint']['checkpoint_mechanism_classname']
        if 'fsync' in config['checkpoint']:
            args.checkpoint_sync = config['checkpoint']['fsync']
        if 'time_between_checkpoints' in config['checkpoint']:
            args.time_between_checkpoints = config['checkpoint']['time_between_checkpoints']
        if 'num_checkpoints' in config['checkpoint']:
            args.num_checkpoints = config['checkpoint']['num_checkpoints']
        if 'load_rank_shift' in config['checkpoint']:
            args.checkpoint_load_rank_shift = config['checkpoint']['load_rank_shift']
        if 'recovery_after_steps' in config['checkpoint']:
            args.checkpoint_recovery_after_steps = config['checkpoint']['recovery_after_steps']

    if 'model' in config:
        if 'name' in config['model']:
            args.model = config['model']['name']
        if 'type' in config['model']:
            args.model_type = config['model']['type']
        if 'model_size_bytes' in config['model']:
            args.model_size = config['model']['model_size_bytes']
        if 'optimization_groups' in config['model']:
            args.optimization_groups = config['model']['optimization_groups']
        if 'num_layers' in config['model']:
            args.num_layers = config['model']['num_layers']
        if 'layer_parameters' in config['model']:
            args.layer_parameters = config['model']['layer_parameters']
        if 'model_datatype' in config['model']:
            args.model_datatype = config['model']['model_datatype']
        if 'optimizer_datatype' in config['model']:
            args.optimizer_datatype = config['model']['optimizer_datatype']

        if 'parallelism' in config['model']:
            if 'tensor' in config['model']['parallelism']:
                args.tensor_parallelism = config['model']['parallelism']['tensor']
            if 'pipeline' in config['model']['parallelism']:
                args.pipeline_parallelism = config['model']['parallelism']['pipeline']
            if 'zero_stage' in config['model']['parallelism']:
                args.zero_stage = config['model']['parallelism']['zero_stage']

        if 'transformer' in config['model']:
            if 'vocab_size' in config['model']['transformer']:
                args.vocab_size = config['model']['transformer']['vocab_size']
            if 'hidden_size' in config['model']['transformer']:
                args.hidden_size = config['model']['transformer']['hidden_size']
            if 'ffn_hidden_size' in config['model']['transformer']:
                args.ffn_hidden_size = config['model']['transformer']['ffn_hidden_size']
            if 'num_attention_heads' in config['model']['transformer']:
                args.num_attention_heads = config['model']['transformer']['num_attention_heads']
            if 'num_kv_heads' in config['model']['transformer']:
                args.num_kv_heads = config['model']['transformer']['num_kv_heads']
            
    if 'output' in config:
        if 'folder' in config['output']:
            args.output_folder = config['output']['folder']
        if 'log_file' in config['output']:
            args.log_file = config['output']['log_file']
    if args.output_folder is None:
        try:
            hydra_cfg = hydra.core.hydra_config.HydraConfig.get()
            args.output_folder = hydra_cfg['runtime']['output_dir']
        except:
            args.output_folder = 'output/'
    args.logfile_path = os.path.join(args.output_folder, args.log_file)

    if 'workflow' in config:
        if 'train' in config['workflow']:
            args.do_train = config['workflow']['train']
        if 'generate_data' in config['workflow']:
            args.generate_data = config['workflow']['generate_data']
<<<<<<< HEAD
        if 'debug' in config['workflow']:
            args.debug = config['workflow']['debug']
=======
        if not (('train' in config['workflow']) and config['workflow']['train']):
            args.generate_only = True
        else:
            args.generate_only = False
>>>>>>> 6185001f
        if 'evaluation' in config['workflow']:
            args.do_eval = config['workflow']['evaluation']
        if 'checkpoint' in config['workflow']:
            args.do_checkpoint = config['workflow']['checkpoint']
        if 'profiling' in config['workflow']:
            args.do_profiling = config['workflow']['profiling']
    
    if not args.do_train:
        if args.generate_data:
            args.generate_only = True
        if args.do_checkpoint:
            args.checkpoint_only = True

    if 'profiling' in config:
        if 'profiler' in config['profiling']:
            args.profiler = Profiler(config['profiling']['profiler'])
        if 'iostat_devices' in config['profiling']:
            args.iostat_devices = config['profiling']['iostat_devices']
            if isinstance(args.iostat_devices, str):
                args.iostat_devices = [args.iostat_devices]

    if 'metric' in config:
        if 'au' in config['metric']:
            args.au = config['metric']['au']<|MERGE_RESOLUTION|>--- conflicted
+++ resolved
@@ -259,27 +259,16 @@
             raise Exception(
                 f"For custom data loaders workload.reader.data_loader_sampler needs to be defined as iter or index.")
         if self.read_threads > 1:
-<<<<<<< HEAD
             import platform
             if platform.system() in ["Linux", "Windows"]:
                 import psutil
                 p = psutil.Process()
                 cores_available = len(p.cpu_affinity())
                 if cores_available < self.read_threads:
-                    logging.warning(
+                    self.logger.warning(
                         f"Running DLIO with {self.read_threads} threads for I/O but core available {cores_available} "
                         f"are insufficient and can lead to lower performance.")
         if self.num_layers > 0 and self.num_layers < self.pipeline_parallelism:
-=======
-            import psutil
-            p = psutil.Process()
-            cores_available = len(p.cpu_affinity())
-            if cores_available < self.read_threads:
-                self.logger.debug(
-                    f"Running DLIO with {self.read_threads} threads for I/O but core available {cores_available} "
-                    f"are insufficient and can lead to lower performance.")
-        if self.num_layers % self.pipeline_parallelism != 0:
->>>>>>> 6185001f
             raise Exception(
                 f"Expected model.num_layers {self.num_layers} should be larger than "
                 f"model.parallelism.pipeline {self.pipeline_parallelism}.")
@@ -461,11 +450,7 @@
         global_train_sample_sum = DLIOMPI.get_instance().reduce(local_train_sample_sum)
         global_eval_sample_sum = DLIOMPI.get_instance().reduce(local_eval_sample_sum)        
         if self.my_rank == 0:
-<<<<<<< HEAD
-            logging.info(f"{utcnow()} Total number of samples: train {global_train_sample_sum}, eval {global_eval_sample_sum}")
-=======
-            self.logger.info(f"total sample: train {global_train_sample_sum} eval {global_eval_sample_sum}")
->>>>>>> 6185001f
+            self.logger.info(f"{utcnow()} Total number of samples: train {global_train_sample_sum}, eval {global_eval_sample_sum}")
             if self.train_sample_index_sum != global_train_sample_sum:
                 raise Exception(f"Sharding of train samples are missing samples got {global_train_sample_sum} but expected {self.train_sample_index_sum}")
             
@@ -709,15 +694,10 @@
             args.do_train = config['workflow']['train']
         if 'generate_data' in config['workflow']:
             args.generate_data = config['workflow']['generate_data']
-<<<<<<< HEAD
-        if 'debug' in config['workflow']:
-            args.debug = config['workflow']['debug']
-=======
         if not (('train' in config['workflow']) and config['workflow']['train']):
             args.generate_only = True
         else:
             args.generate_only = False
->>>>>>> 6185001f
         if 'evaluation' in config['workflow']:
             args.do_eval = config['workflow']['evaluation']
         if 'checkpoint' in config['workflow']:

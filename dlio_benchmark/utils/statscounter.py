"""
   Copyright (c) 2024, UChicago Argonne, LLC
   All Rights Reserved

   Licensed under the Apache License, Version 2.0 (the "License");
   you may not use this file except in compliance with the License.
   You may obtain a copy of the License at

       http://www.apache.org/licenses/LICENSE-2.0

   Unless required by applicable law or agreed to in writing, software
   distributed under the License is distributed on an "AS IS" BASIS,
   WITHOUT WARRANTIES OR CONDITIONS OF ANY KIND, either express or implied.
   See the License for the specific language governing permissions and
   limitations under the License.
"""
from numpy import append
from dlio_benchmark.utils.config import ConfigArguments
from dlio_benchmark.utils.utility import utcnow, DLIOMPI, DLIOLogger

import os
import json
import math
import logging
import pandas as pd
from time import time
import numpy as np
import psutil
import platform
import socket
from mpi4py import MPI
def lines_to_dict(lines):
    dict = {}
    for l in lines.split("\n"):
        if len(l.split(":"))==2: 
            k, v = l.split(":")
            if k[-1] == "\n":
                k = k[:-1]
            k = k.strip()
            v = v.strip()
        if k != 'processor':
            dict[k] = v
    return dict

class StatsCounter(object):

    def __init__(self):
        self.MPI = DLIOMPI.get_instance()
        self.logger = DLIOLogger.get_instance()
        self.comm = self.MPI.comm()
        self.args = ConfigArguments.get_instance()
        self.my_rank = self.args.my_rank
        self.comm_size = self.args.comm_size
        self.output_folder = self.args.output_folder
        self.record_size = self.args.record_length
        self.batch_size = self.args.batch_size
        self.batch_size_eval = self.args.batch_size_eval
        self.checkpoint_size = 0.0
        self.summary = {}
        self.summary['start'] = utcnow()
        self.summary['num_accelerators'] = self.comm_size
        self.summary['num_hosts'] = self.comm_size //self.MPI.npernode()
        self.summary['hostname'] = socket.gethostname()
        self.summary['metric'] = {}
        self.summary['num_files_train'] = self.args.num_files_train
        self.summary['num_files_eval'] = self.args.num_files_eval
        self.summary['num_samples_per_file'] = self.args.num_samples_per_file
        self.summary['host_cpu_count'] = psutil.cpu_count()
        self.summary['host_processor_name'] = platform.processor()
        self.summary['potential_caching'] = False

        if os.path.exists("/proc/cpuinfo"):
            self.summary['host_cpuinfo'] = lines_to_dict(open("/proc/cpuinfo", "r").read())
        if os.path.exists("/proc/meminfo"):
            self.summary['host_meminfo'] = lines_to_dict(open("/proc/meminfo", "r").read())
        max_steps = math.floor(self.args.num_samples_per_file * self.args.num_files_train / self.args.batch_size / self.args.comm_size)

        if self.args.total_training_steps > 0:
            if self.args.total_training_steps > max_steps:
                self.logger.error(f"Only have enough data for {max_steps} steps but {self.args.total_training_steps} wanted")
                exit(-1)
            self.steps_override = True
            self.steps = self.args.total_training_steps
        else:
            self.steps_override = False
            self.steps = max_steps
        
        self.steps_eval = math.floor(self.args.num_samples_per_file * self.args.num_files_eval / self.args.batch_size_eval / self.args.comm_size)
        self.per_epoch_stats = {}
        # Each process keeps track of its loading and processing times independently
        self.output = {}
        self.output['host_memory_GB'] = psutil.virtual_memory().total/1024./1024./1024
        host_memory = np.zeros(self.MPI.nnodes())
        host_memory_agg = np.zeros(self.MPI.size()//self.MPI.npernode())
        if self.MPI.local_rank()==0:
            host_memory[self.MPI.rank()//self.MPI.npernode()] = self.output['host_memory_GB']
        self.MPI.comm().Reduce(host_memory, host_memory_agg, op=MPI.SUM, root=0)
        self.summary['host_memory_GB'] = list(host_memory_agg)
        self.output['host_cpu_count'] = psutil.cpu_count()
        cpu_count = np.zeros(self.MPI.nnodes())
        cpu_count_agg = np.zeros(self.MPI.nnodes())
        if self.MPI.local_rank()==0:
            cpu_count[self.MPI.rank()//self.MPI.npernode()] = self.output['host_cpu_count']
        self.MPI.comm().Reduce(cpu_count, cpu_count_agg, op=MPI.SUM, root=0)   

        self.summary['host_cpu_count'] = [int(d) for d in cpu_count_agg]
        self.output['host_processor_name'] = platform.processor()
        self.output['potential_caching'] = 0
        if os.path.exists("/proc/cpuinfo"):
            self.output['host_cpuinfo'] = lines_to_dict(open("/proc/cpuinfo", "r").read())
        if os.path.exists("/proc/meminfo"):
            self.output['host_meminfo'] = lines_to_dict(open("/proc/meminfo", "r").read())

        self.train_au = []
        self.eval_au = []
        self.train_throughput = []
        self.eval_throughput = []
        data_per_node = self.MPI.npernode()*self.args.num_samples_per_file * self.args.num_files_train//self.MPI.size()*self.args.record_length
        self.summary['data_size_per_host_GB'] = data_per_node/1024./1024./1024.
<<<<<<< HEAD
        if self.MPI.rank() == 0 and self.args.do_train:
            logging.info(f"Total amount of data each host will consume is {data_per_node/1024./1024./1024} GB; each host has {self.summary['host_memory_GB']} GB memory") 
        if self.summary['data_size_per_host_GB'] <= self.output['host_memory_GB']:
            self.output['potential_caching'] = 1
            if self.MPI.rank() == 0 and self.args.do_train: 
                logging.warning("The amount of dataset is smaller than the host memory; data might be cached after the first epoch. Increase the size of dataset to eliminate the caching effect!!!")
=======
        if self.MPI.rank() == 0:
            self.logger.info(f"Total amount of data each host will consume is {data_per_node/1024./1024./1024} GB; each host has {self.summary['host_memory_GB'][0]} GB memory") 
        if self.summary['data_size_per_host_GB'] <= self.output['host_memory_GB']:
            self.output['potential_caching'] = 1
            if self.MPI.rank() == 0: 
                self.logger.warning(f"The amount of dataset ({self.summary['data_size_per_host_GB']:.4f} GB) is smaller than the host memory ({self.summary['host_memory_GB'][0]} GB); data might be cached after the first epoch. Increase the size of dataset to eliminate the caching effect!!!")
>>>>>>> 6185001f
        potential_caching = []
        for i in range(self.MPI.size()//self.MPI.npernode()):
            if self.summary['host_memory_GB'][i]  <= self.summary['data_size_per_host_GB']:
                potential_caching.append(0)
            else:
                potential_caching.append(1)
        self.summary['potential_caching'] = potential_caching

    def start_run(self):
        self.start_run_timestamp = time()
    def end_run(self):
        self.end_run_timestamp = time()
        if self.args.do_checkpoint and self.my_rank == 0:
            duration_save = []
            io_save = []
            duration_load = []
            io_load = []
            for e in self.per_epoch_stats:
                for t in self.per_epoch_stats[e]:
                    if t.find("save_ckpt")!=-1:
                        duration_save.append(float(self.per_epoch_stats[e][t]['duration']))
                        io_save.append(self.per_epoch_stats[e][t]['throughput'])
                    elif t.find("load_ckpt")!=-1:
                        duration_load.append(float(self.per_epoch_stats[e][t]['duration']))
                        io_load.append(self.per_epoch_stats[e][t]['throughput'])
            self.summary['metric']['save_checkpoint_io_mean_GB_per_second'] = np.mean(io_save)
            self.summary['metric']['save_checkpoint_io_stdev_GB_per_second'] = np.std(io_save)
            self.summary['metric']['save_checkpoint_duration_mean_seconds'] = np.mean(duration_save)
            self.summary['metric']['save_checkpoint_duration_stdev_seconds'] = np.std(duration_save)
            if len(io_load) > 0:
                self.summary['metric']['load_checkpoint_io_mean_GB_per_second'] = np.mean(io_load)
                self.summary['metric']['load_checkpoint_io_stdev_GB_per_second'] = np.std(io_load)
                self.summary['metric']['load_checkpoint_duration_mean_seconds'] = np.mean(duration_load)
                self.summary['metric']['load_checkpoint_duration_stdev_seconds'] = np.std(duration_load)
            self.summary['metric']['checkpoint_size_GB'] = self.checkpoint_size
        if not self.args.generate_only:
            total_elapsed_time = self.end_run_timestamp - self.start_run_timestamp
            train_au = np.array(self.comm.allreduce(np.array(self.train_au)))/self.comm.size
            train_throughput = self.comm.allreduce(np.array(self.train_throughput))
            self.summary['epochs'] = len(train_au)
            if self.args.do_train:
                self.summary['metric']['train_au_percentage'] = list(train_au)
                self.summary['metric']['train_au_mean_percentage'] = np.mean(train_au)
                if self.summary['metric']['train_au_mean_percentage'] >=self.args.au*100:
                    self.summary['metric']['train_au_meet_expectation'] = 'success'
                else:
                    self.summary['metric']['train_au_meet_expectation'] = 'fail'
                self.summary['metric']['train_au_stdev_percentage'] = np.std(train_au)
                self.summary['metric']['train_throughput_samples_per_second'] = list(train_throughput)
                self.summary['metric']['train_throughput_mean_samples_per_second'] = np.mean(train_throughput)
                self.summary['metric']['train_throughput_stdev_samples_per_second'] = np.std(train_throughput)
                self.summary['metric']['train_io_mean_MB_per_second'] = np.mean(train_throughput)*self.record_size/1024./1024.
                self.summary['metric']['train_io_stdev_MB_per_second'] = np.std(train_throughput)*self.record_size/1024./1024.
            
            if self.args.do_eval:
                eval_au = np.array(self.comm.allreduce(self.eval_au))/self.comm.size
                eval_throughput = self.comm.allreduce(self.eval_throughput)
                self.summary['metric']['eval_au_percentage'] = list(eval_au)
                self.summary['metric']['eval_au_mean_percentage'] = np.mean(eval_au)
                if self.summary['metric']['eval_au_mean_percentage'] >=self.args.au*100:
                    self.summary['metric']['eval_au_meet_expectation'] = 'success'
                else:
                    self.summary['metric']['eval_au_meet_expectation'] = 'fail'
                self.summary['metric']['eval_au_stdev_percentage'] = np.std(eval_au)
                self.summary['metric']['eval_throughput_samples_per_second'] = list(eval_throughput)
                self.summary['metric']['eval_throughput_mean_samples_per_second'] = np.mean(eval_throughput)
                self.summary['metric']['eval_throughput_stdev_samples_per_second'] = np.std(eval_throughput)
                self.summary['metric']['eval_io_mean_MB_per_second'] = np.mean(eval_throughput)*self.record_size/1024./1024.
                self.summary['metric']['eval_io_stdev_MB_per_second'] = np.std(eval_throughput)*self.record_size/1024./1024.
            if self.my_rank==0:
<<<<<<< HEAD
                logging.info(f"{utcnow()} Saved outputs in {self.output_folder}")   
                metric="Averaged metric over all steps/epochs\n[METRIC] ==========================================================\n"
=======
                self.logger.output(f"{utcnow()} Saved outputs in {self.output_folder}")   
                metric="Averaged metric over all epochs\n[METRIC] ==========================================================\n"
>>>>>>> 6185001f
                metric = metric + f"[METRIC] Number of Simulated Accelerators: {self.comm_size} \n"
                if self.args.do_train:
                    metric = metric + f"[METRIC] Training Accelerator Utilization [AU] (%): {np.mean(train_au):.4f} ({np.std(train_au):.4f})\n"
                    metric = metric + f"[METRIC] Training Throughput (samples/second): {np.mean(train_throughput):.4f} ({np.std(train_throughput):.4f})\n"
                    metric = metric + f"[METRIC] Training I/O Throughput (MB/second): {np.mean(train_throughput)*self.record_size/1024/1024:.4f} ({np.std(train_throughput)*self.record_size/1024/1024:.4f})\n"
                    metric = metric + f"[METRIC] train_au_meet_expectation: {self.summary['metric']['train_au_meet_expectation']}\n"
                if self.args.do_checkpoint: 
                    metric = metric + f"[METRIC] Checkpoint save duration (seconds): {self.summary['metric']['save_checkpoint_duration_mean_seconds']:.4f} ({self.summary['metric']['save_checkpoint_duration_stdev_seconds']:.4f})\n"
                    metric = metric + f"[METRIC] Checkpoint save I/O Throughput (GB/second): {self.summary['metric']['save_checkpoint_io_mean_GB_per_second']:.4f} ({self.summary['metric']['save_checkpoint_io_stdev_GB_per_second']:.4f})\n"
                    if 'load_checkpoint_io_mean_GB_per_second' in self.summary['metric']:
                        metric = metric + f"[METRIC] Checkpoint load duration (seconds): {self.summary['metric']['load_checkpoint_duration_mean_seconds']:.4f} ({self.summary['metric']['load_checkpoint_duration_stdev_seconds']:.4f})\n"
                        metric = metric + f"[METRIC] Checkpoint load I/O Throughput (GB/second): {self.summary['metric']['load_checkpoint_io_mean_GB_per_second']:.4f} ({self.summary['metric']['load_checkpoint_io_stdev_GB_per_second']:.4f})\n"

                if self.args.do_eval:
                    metric = metric + f"[METRIC] Eval Accelerator Utilization [AU] (%): {np.mean(eval_au):.4f} ({np.std(eval_au):.4f})\n"
                    metric = metric + f"[METRIC] Eval Throughput (samples/second): {np.mean(eval_throughput):.6f} ({np.std(eval_throughput):.6f})\n"
                    metric = metric + f"[METRIC] Eval Throughput (MB/second): {np.mean(eval_throughput)*self.record_size/1024/1024:.6f} ({np.std(eval_throughput)*self.record_size/1024/1024:.6f})\n"
                    metric = metric + f"[METRIC] eval_au_meet_expectation: {self.summary['metric']['eval_au_meet_expectation']}\n"
                metric+="[METRIC] ==========================================================\n"
                self.logger.output(metric)   
    def start_train(self, epoch):   
        ts = utcnow()
        self.per_epoch_stats[epoch] = {
            'start': ts,
        }
        if self.my_rank == 0:
            if self.steps_override:
                self.logger.output(f"{ts} Starting epoch {epoch}: Overriding number of steps to {self.steps}.")
            else:
<<<<<<< HEAD
                logging.info(f"{ts} Starting epoch {epoch}: {self.steps} steps expected")

=======
                self.logger.output(f"{ts} Starting epoch {epoch}: {self.steps} steps expected")
            self.per_epoch_stats[epoch] = {
                'start': ts,
            }
>>>>>>> 6185001f
        # Initialize dicts for the current epoch
        self.output[epoch] = {}
        self.output[epoch]['load'] = {}
        self.output[epoch]['proc'] = {}
        self.output[epoch]['throughput'] = {}
        self.output[epoch]['au'] = {}
        self.output[epoch]['compute'] = {}
        if os.path.exists("/proc/meminfo"):
            self.output[epoch]['host_meminfo'] = lines_to_dict(open("/proc/meminfo", "r").read())

    def end_train(self, epoch, steps):
        au = np.array([self.output[epoch]['au'][k] for k in self.output[epoch]['au']])
        throughput = np.array([self.output[epoch]['throughput'][k] for k in self.output[epoch]['throughput']])
        steps = np.array([len(self.output[epoch]['proc'][k]) for k in self.output[epoch]['throughput']])
        if (np.sum(steps)==0):
            au = 0.0
            throughput = 0.0
        else:
            au = np.sum(au*steps)/np.sum(steps)
            throughput = np.sum(throughput*steps)/np.sum(steps)
        self.train_au.append(au)
        self.train_throughput.append(throughput)

        ts = utcnow()
        duration = pd.to_datetime(ts) - pd.to_datetime(self.per_epoch_stats[epoch]['start'])
        duration = '{:.2f}'.format(duration.total_seconds())
        self.per_epoch_stats[epoch]['end'] = ts
        self.per_epoch_stats[epoch]['duration'] = duration
        if self.my_rank == 0:
<<<<<<< HEAD
            logging.info(f"{ts} Ending epoch {epoch} - {np.sum(steps)} steps completed in {duration} s")
=======
            ts = utcnow()
            duration = pd.to_datetime(ts) - pd.to_datetime(self.per_epoch_stats[epoch]['start'])
            duration = '{:.2f}'.format(duration.total_seconds())
            self.per_epoch_stats[epoch]['end'] = ts
            self.per_epoch_stats[epoch]['duration'] = duration
            self.logger.output(f"{ts} Ending epoch {epoch} - {np.sum(steps)} steps completed in {duration} s")
>>>>>>> 6185001f

    def start_eval(self, epoch):
        self.start_timestamp = time()
        ts = utcnow()
        self.per_epoch_stats[epoch]['eval'] = {
            'start': ts
        }
        if self.my_rank == 0:
<<<<<<< HEAD
            logging.info(f"{ts} Starting eval - {self.steps_eval} steps expected")
=======
            ts = utcnow()
            self.logger.output(f"{ts} Starting eval - {self.steps_eval} steps expected")
            self.per_epoch_stats[epoch]['eval'] = {
                'start': ts
            }
>>>>>>> 6185001f
        self.output[epoch]['load']['eval'] = []
        self.output[epoch]['proc']['eval'] = []
        self.output[epoch]['compute']['eval'] = []
        self.output[epoch]['au']['eval'] = 0.0
        self.output[epoch]['throughput']['eval'] = 0.0
    def end_eval(self, epoch):
        self.end_timestamp = time()
        self.compute_metrics_eval(epoch)
        self.eval_au.append(self.output[epoch]['au']['eval'])
        self.eval_throughput.append(self.output[epoch]['throughput']['eval'] )
        ts = utcnow()
        duration = pd.to_datetime(ts)- pd.to_datetime(self.per_epoch_stats[epoch]['eval']['start'])
        duration = '{:.2f}'.format(duration.total_seconds())
        self.per_epoch_stats[epoch]['eval']['end'] = ts
        self.per_epoch_stats[epoch]['eval']['duration'] = duration  
        if self.my_rank == 0:
<<<<<<< HEAD
            logging.info(f"{ts} Ending eval - {self.steps_eval} steps completed in {duration} s")
            logging.info(f"{utcnow()} Epoch {epoch} [Eval] Accelerator Utilization [AU] (%): {self.output[epoch]['au']['eval']:.4f}")
            logging.info(f"{utcnow()} Epoch {epoch} [Eval] Throughput (samples/second): {self.output[epoch]['throughput']['eval']*self.comm_size:.4f}")
=======
            ts = utcnow()
            duration = pd.to_datetime(ts)- pd.to_datetime(self.per_epoch_stats[epoch]['eval']['start'])
            duration = '{:.2f}'.format(duration.total_seconds())
            self.logger.output(f"{ts} Ending eval - {self.steps_eval} steps completed in {duration} s")
            self.per_epoch_stats[epoch]['eval']['end'] = ts
            self.per_epoch_stats[epoch]['eval']['duration'] = duration        
            self.logger.output(f"{utcnow()} Epoch {epoch} [Eval] Accelerator Utilization [AU] (%): {self.output[epoch]['au']['eval']:.4f}")
            self.logger.output(f"{utcnow()} Epoch {epoch} [Eval] Throughput (samples/second): {self.output[epoch]['throughput']['eval']*self.comm_size:.4f}")
>>>>>>> 6185001f

    def start_block(self, epoch, block):
        if not(epoch in self.output):
            self.output[epoch] = {}
            self.output[epoch]['load'] = {}
            self.output[epoch]['proc'] = {}
            self.output[epoch]['throughput'] = {}
            self.output[epoch]['au'] = {}
            self.output[epoch]['compute'] = {}
        if not(epoch in self.per_epoch_stats):
            self.per_epoch_stats[epoch] = {}

        self.start_timestamp = time()
        self.output[epoch]['load'][f'block{block}'] = []
        self.output[epoch]['proc'][f'block{block}'] = []
        self.output[epoch]['throughput'][f'block{block}'] = []
        self.output[epoch]['au'][f'block{block}'] = []
        self.output[epoch]['compute'][f'block{block}'] = []
        ts = utcnow()
        self.per_epoch_stats[epoch][f'block{block}'] = {
            'start': ts
        }
        if self.my_rank == 0:
<<<<<<< HEAD
            logging.info(f"{ts} Starting block {block}")

=======
            ts = utcnow()
            self.logger.output(f"{ts} Starting block {block}")
            self.per_epoch_stats[epoch][f'block{block}'] = {
                'start': ts
            }
>>>>>>> 6185001f

    def end_block(self, epoch, block, steps_taken):
        self.end_timestamp = time()
        self.compute_metrics_train(epoch, block)
        if 'end' in self.per_epoch_stats[epoch][f'block{block}']:
            return
        ts = utcnow()
        duration = pd.to_datetime(ts) - pd.to_datetime(self.per_epoch_stats[epoch][f'block{block}']['start'])
        duration = '{:.2f}'.format(duration.total_seconds())
        self.per_epoch_stats[epoch][f'block{block}']['end'] = ts
        self.per_epoch_stats[epoch][f'block{block}']['duration'] = duration

        if self.my_rank == 0:
<<<<<<< HEAD
            logging.info(f"{ts} Ending block {block} - {steps_taken} steps completed in {duration} s")
            if self.args.do_train:
                logging.info(f"{utcnow()} Epoch {epoch} - Block {block} [Training] Accelerator Utilization [AU] (%): {self.output[epoch]['au'][f'block{block}']:.4f}")
                logging.info(f"{utcnow()} Epoch {epoch} - Block {block} [Training] Throughput (samples/second): {self.output[epoch]['throughput'][f'block{block}']*self.comm_size:.4f}")
 
    def start_save_ckpt(self, epoch, block, steps_taken):
        ts = utcnow()
        if self.my_rank == 0:
            logging.info(f"{ts} Starting saving checkpoint {block} after total step {steps_taken} for epoch {epoch}")
        self.per_epoch_stats[epoch][f'save_ckpt{block}'] = {
=======
            # Block was possibly already ended. Need this to end blocks
            # still ongoing when data loader runs out of batches and
            # does not take one of the expected exits from the batch reading loop
            if 'end' in self.per_epoch_stats[epoch][f'block{block}']:
                return
            ts = utcnow()
            duration = pd.to_datetime(ts) - pd.to_datetime(self.per_epoch_stats[epoch][f'block{block}']['start'])
            duration = '{:.2f}'.format(duration.total_seconds())
            self.logger.output(f"{ts} Ending block {block} - {steps_taken} steps completed in {duration} s")
            self.per_epoch_stats[epoch][f'block{block}']['end'] = ts
            self.per_epoch_stats[epoch][f'block{block}']['duration'] = duration
            self.logger.output(f"{utcnow()} Epoch {epoch} - Block {block} [Training] Accelerator Utilization [AU] (%): {self.output[epoch]['au'][f'block{block}']:.4f}")
            self.logger.output(f"{utcnow()} Epoch {epoch} - Block {block} [Training] Throughput (samples/second): {self.output[epoch]['throughput'][f'block{block}']*self.comm_size:.4f}")

    def start_ckpt(self, epoch, block, steps_taken):
        if self.my_rank == 0:
            ts = utcnow()
            self.logger.output(f"{ts} Starting checkpoint {block} after total step {steps_taken} for epoch {epoch}")
            self.per_epoch_stats[epoch][f'ckpt{block}'] = {
>>>>>>> 6185001f
                'start': ts
        }
    def end_save_ckpt(self, epoch, block):
        ts = utcnow()
        duration = pd.to_datetime(ts) - pd.to_datetime(self.per_epoch_stats[epoch][f'save_ckpt{block}']['start'])
        self.per_epoch_stats[epoch][f'save_ckpt{block}']['end'] = ts
        self.per_epoch_stats[epoch][f'save_ckpt{block}']['duration'] = float(duration.total_seconds())
        self.per_epoch_stats[epoch][f'save_ckpt{block}']['throughput'] = self.checkpoint_size / float(duration.total_seconds())
        if self.my_rank == 0:
            logging.info(f"{ts} Finished saving checkpoint {block} for epoch {epoch} in {duration.total_seconds():.4f} s; Throughput: {self.per_epoch_stats[epoch][f'save_ckpt{block}']['throughput']:.4f} GB/s")


    def start_load_ckpt(self, epoch, block, steps_taken):
        ts = utcnow()
        if self.my_rank == 0:
<<<<<<< HEAD
            logging.info(f"{ts} Starting loading checkpoint {block} after total step {steps_taken} for epoch {epoch}")
        self.per_epoch_stats[epoch][f'load_ckpt{block}'] = {
                'start': ts
        }
    def end_load_ckpt(self, epoch, block):
        ts = utcnow()
        duration = pd.to_datetime(ts) - pd.to_datetime(self.per_epoch_stats[epoch][f'save_ckpt{block}']['start'])
        self.per_epoch_stats[epoch][f'load_ckpt{block}']['end'] = ts
        self.per_epoch_stats[epoch][f'load_ckpt{block}']['duration'] = float(duration.total_seconds())
        self.per_epoch_stats[epoch][f'load_ckpt{block}']['throughput'] = self.checkpoint_size / float(duration.total_seconds())
        if self.my_rank == 0:
            logging.info(f"{ts} Finished loading checkpoint {block} for epoch {epoch} in {duration.total_seconds():.4f} s; Throughput: {self.per_epoch_stats[epoch][f'load_ckpt{block}']['throughput']:.4f} GB/s")
=======
            ts = utcnow()
            duration = pd.to_datetime(ts) - pd.to_datetime(self.per_epoch_stats[epoch][f'ckpt{block}']['start'])
            duration = '{:.2f}'.format(duration.total_seconds())
            self.logger.output(f"{ts} Ending checkpoint {block} for epoch {epoch}")
>>>>>>> 6185001f


    def batch_loaded(self, epoch, step, block, t0):
        duration = time() - t0
        key = f'block{block}'
        if key in self.output[epoch]['load']:
            self.output[epoch]['load'][key].append(duration)
        else:
            self.output[epoch]['load'][key] = [duration]
        self.logger.info(f"{utcnow()} Rank {self.my_rank} step {step}: loaded {self.batch_size} samples in {duration} s")


    def batch_processed(self, epoch, step, block, t0, computation_time):
        duration = time() - t0
        key = f'block{block}'
        if key in self.output[epoch]['proc']:
            self.output[epoch]['proc'][key].append(duration)
            self.output[epoch]['compute'][key].append(computation_time)
        else:
            self.output[epoch]['proc'] = [duration]
            self.output[epoch]['compute']=[computation_time]
        self.logger.info(f"{utcnow()} Rank {self.my_rank} step {step} processed {self.batch_size} samples in {duration} s")

    def compute_metrics_train(self, epoch, block):
        key = f"block{block}"
        total_compute_time = np.sum(self.output[epoch]['compute'][key][1:])
        if (total_compute_time==0):
            au=0.0
        else:
            total_time = self.end_timestamp - self.start_timestamp - self.output[epoch]['proc'][key][0]
            au = total_compute_time / total_time
        throughput = len(self.output[epoch]['compute'][key])/(self.end_timestamp - self.start_timestamp)*self.batch_size
        self.output[epoch]['au'][key] = au*100
        self.output[epoch]['throughput'][key] = throughput

    def compute_metrics_eval(self, epoch):
        key = 'eval'
        total_compute_time = np.sum(self.output[epoch]['compute'][key][1:])
        if (total_compute_time==0):
            au=0.0
        else:
            total_time = self.end_timestamp - self.start_timestamp - self.output[epoch]['proc'][key][0]
            au = total_compute_time / total_time
        throughput = len(self.output[epoch]['compute'][key])/(self.end_timestamp - self.start_timestamp)*self.batch_size_eval
        self.output[epoch]['au'][key] = au*100
        self.output[epoch]['throughput'][key] = throughput

    def eval_batch_loaded(self, epoch, step, t0):
        duration = time() - t0
        self.output[epoch]['load']['eval'].append(duration)
        self.logger.info(f"{utcnow()} Rank {self.my_rank} step {step} loaded {self.batch_size_eval} samples in {duration} s")


    def eval_batch_processed(self, epoch, step, t0, computation_time):
        duration = time() - t0
        self.output[epoch]['proc']['eval'].append(duration)
        self.output[epoch]['compute']['eval'].append(computation_time)
        self.logger.info(f"{utcnow()} Rank {self.my_rank} step {step} processed {self.batch_size_eval} samples in {duration} s")
    def finalize(self):
        self.summary['end'] = utcnow()
    def save_data(self):
        # Dump statistic counters to files for postprocessing
        # Overall stats
        with open(os.path.join(self.output_folder, f'{self.my_rank}_per_epoch_stats.json'), 'w') as outfile:
            json.dump(self.per_epoch_stats, outfile, indent=4)
            outfile.flush()
        if self.my_rank == 0:
            with open(os.path.join(self.output_folder, 'summary.json'), 'w') as outfile:
                json.dump(self.summary, outfile, indent=4)
        self.output['hostname'] = socket.gethostname()
        with open(os.path.join(self.output_folder, f'{self.my_rank}_output.json'), 'w') as outfile:
            json.dump(self.output, outfile, indent=4)
            outfile.flush()
        if self.my_rank == 0:
<<<<<<< HEAD
            logging.info(f"{utcnow()} outputs saved in RANKID_output.json")
=======
            self.logger.output(f"{utcnow()} outputs saved in RANKID_output.json")

>>>>>>> 6185001f
<|MERGE_RESOLUTION|>--- conflicted
+++ resolved
@@ -117,21 +117,12 @@
         self.eval_throughput = []
         data_per_node = self.MPI.npernode()*self.args.num_samples_per_file * self.args.num_files_train//self.MPI.size()*self.args.record_length
         self.summary['data_size_per_host_GB'] = data_per_node/1024./1024./1024.
-<<<<<<< HEAD
         if self.MPI.rank() == 0 and self.args.do_train:
-            logging.info(f"Total amount of data each host will consume is {data_per_node/1024./1024./1024} GB; each host has {self.summary['host_memory_GB']} GB memory") 
+            self.logger.info(f"Total amount of data each host will consume is {data_per_node/1024./1024./1024} GB; each host has {self.summary['host_memory_GB']} GB memory") 
         if self.summary['data_size_per_host_GB'] <= self.output['host_memory_GB']:
             self.output['potential_caching'] = 1
             if self.MPI.rank() == 0 and self.args.do_train: 
-                logging.warning("The amount of dataset is smaller than the host memory; data might be cached after the first epoch. Increase the size of dataset to eliminate the caching effect!!!")
-=======
-        if self.MPI.rank() == 0:
-            self.logger.info(f"Total amount of data each host will consume is {data_per_node/1024./1024./1024} GB; each host has {self.summary['host_memory_GB'][0]} GB memory") 
-        if self.summary['data_size_per_host_GB'] <= self.output['host_memory_GB']:
-            self.output['potential_caching'] = 1
-            if self.MPI.rank() == 0: 
-                self.logger.warning(f"The amount of dataset ({self.summary['data_size_per_host_GB']:.4f} GB) is smaller than the host memory ({self.summary['host_memory_GB'][0]} GB); data might be cached after the first epoch. Increase the size of dataset to eliminate the caching effect!!!")
->>>>>>> 6185001f
+                self.logger.warning("The amount of dataset is smaller than the host memory; data might be cached after the first epoch. Increase the size of dataset to eliminate the caching effect!!!")
         potential_caching = []
         for i in range(self.MPI.size()//self.MPI.npernode()):
             if self.summary['host_memory_GB'][i]  <= self.summary['data_size_per_host_GB']:
@@ -202,13 +193,8 @@
                 self.summary['metric']['eval_io_mean_MB_per_second'] = np.mean(eval_throughput)*self.record_size/1024./1024.
                 self.summary['metric']['eval_io_stdev_MB_per_second'] = np.std(eval_throughput)*self.record_size/1024./1024.
             if self.my_rank==0:
-<<<<<<< HEAD
-                logging.info(f"{utcnow()} Saved outputs in {self.output_folder}")   
+                self.logger.output(f"{utcnow()} Saved outputs in {self.output_folder}")   
                 metric="Averaged metric over all steps/epochs\n[METRIC] ==========================================================\n"
-=======
-                self.logger.output(f"{utcnow()} Saved outputs in {self.output_folder}")   
-                metric="Averaged metric over all epochs\n[METRIC] ==========================================================\n"
->>>>>>> 6185001f
                 metric = metric + f"[METRIC] Number of Simulated Accelerators: {self.comm_size} \n"
                 if self.args.do_train:
                     metric = metric + f"[METRIC] Training Accelerator Utilization [AU] (%): {np.mean(train_au):.4f} ({np.std(train_au):.4f})\n"
@@ -238,15 +224,7 @@
             if self.steps_override:
                 self.logger.output(f"{ts} Starting epoch {epoch}: Overriding number of steps to {self.steps}.")
             else:
-<<<<<<< HEAD
-                logging.info(f"{ts} Starting epoch {epoch}: {self.steps} steps expected")
-
-=======
                 self.logger.output(f"{ts} Starting epoch {epoch}: {self.steps} steps expected")
-            self.per_epoch_stats[epoch] = {
-                'start': ts,
-            }
->>>>>>> 6185001f
         # Initialize dicts for the current epoch
         self.output[epoch] = {}
         self.output[epoch]['load'] = {}
@@ -276,16 +254,7 @@
         self.per_epoch_stats[epoch]['end'] = ts
         self.per_epoch_stats[epoch]['duration'] = duration
         if self.my_rank == 0:
-<<<<<<< HEAD
-            logging.info(f"{ts} Ending epoch {epoch} - {np.sum(steps)} steps completed in {duration} s")
-=======
-            ts = utcnow()
-            duration = pd.to_datetime(ts) - pd.to_datetime(self.per_epoch_stats[epoch]['start'])
-            duration = '{:.2f}'.format(duration.total_seconds())
-            self.per_epoch_stats[epoch]['end'] = ts
-            self.per_epoch_stats[epoch]['duration'] = duration
             self.logger.output(f"{ts} Ending epoch {epoch} - {np.sum(steps)} steps completed in {duration} s")
->>>>>>> 6185001f
 
     def start_eval(self, epoch):
         self.start_timestamp = time()
@@ -294,15 +263,7 @@
             'start': ts
         }
         if self.my_rank == 0:
-<<<<<<< HEAD
-            logging.info(f"{ts} Starting eval - {self.steps_eval} steps expected")
-=======
-            ts = utcnow()
             self.logger.output(f"{ts} Starting eval - {self.steps_eval} steps expected")
-            self.per_epoch_stats[epoch]['eval'] = {
-                'start': ts
-            }
->>>>>>> 6185001f
         self.output[epoch]['load']['eval'] = []
         self.output[epoch]['proc']['eval'] = []
         self.output[epoch]['compute']['eval'] = []
@@ -319,20 +280,9 @@
         self.per_epoch_stats[epoch]['eval']['end'] = ts
         self.per_epoch_stats[epoch]['eval']['duration'] = duration  
         if self.my_rank == 0:
-<<<<<<< HEAD
-            logging.info(f"{ts} Ending eval - {self.steps_eval} steps completed in {duration} s")
-            logging.info(f"{utcnow()} Epoch {epoch} [Eval] Accelerator Utilization [AU] (%): {self.output[epoch]['au']['eval']:.4f}")
-            logging.info(f"{utcnow()} Epoch {epoch} [Eval] Throughput (samples/second): {self.output[epoch]['throughput']['eval']*self.comm_size:.4f}")
-=======
-            ts = utcnow()
-            duration = pd.to_datetime(ts)- pd.to_datetime(self.per_epoch_stats[epoch]['eval']['start'])
-            duration = '{:.2f}'.format(duration.total_seconds())
             self.logger.output(f"{ts} Ending eval - {self.steps_eval} steps completed in {duration} s")
-            self.per_epoch_stats[epoch]['eval']['end'] = ts
-            self.per_epoch_stats[epoch]['eval']['duration'] = duration        
             self.logger.output(f"{utcnow()} Epoch {epoch} [Eval] Accelerator Utilization [AU] (%): {self.output[epoch]['au']['eval']:.4f}")
             self.logger.output(f"{utcnow()} Epoch {epoch} [Eval] Throughput (samples/second): {self.output[epoch]['throughput']['eval']*self.comm_size:.4f}")
->>>>>>> 6185001f
 
     def start_block(self, epoch, block):
         if not(epoch in self.output):
@@ -356,16 +306,7 @@
             'start': ts
         }
         if self.my_rank == 0:
-<<<<<<< HEAD
-            logging.info(f"{ts} Starting block {block}")
-
-=======
-            ts = utcnow()
             self.logger.output(f"{ts} Starting block {block}")
-            self.per_epoch_stats[epoch][f'block{block}'] = {
-                'start': ts
-            }
->>>>>>> 6185001f
 
     def end_block(self, epoch, block, steps_taken):
         self.end_timestamp = time()
@@ -379,40 +320,19 @@
         self.per_epoch_stats[epoch][f'block{block}']['duration'] = duration
 
         if self.my_rank == 0:
-<<<<<<< HEAD
-            logging.info(f"{ts} Ending block {block} - {steps_taken} steps completed in {duration} s")
+            self.logger.output(f"{ts} Ending block {block} - {steps_taken} steps completed in {duration} s")
             if self.args.do_train:
-                logging.info(f"{utcnow()} Epoch {epoch} - Block {block} [Training] Accelerator Utilization [AU] (%): {self.output[epoch]['au'][f'block{block}']:.4f}")
-                logging.info(f"{utcnow()} Epoch {epoch} - Block {block} [Training] Throughput (samples/second): {self.output[epoch]['throughput'][f'block{block}']*self.comm_size:.4f}")
+                self.logger.output(f"{utcnow()} Epoch {epoch} - Block {block} [Training] Accelerator Utilization [AU] (%): {self.output[epoch]['au'][f'block{block}']:.4f}")
+                self.logger.output(f"{utcnow()} Epoch {epoch} - Block {block} [Training] Throughput (samples/second): {self.output[epoch]['throughput'][f'block{block}']*self.comm_size:.4f}")
  
     def start_save_ckpt(self, epoch, block, steps_taken):
         ts = utcnow()
         if self.my_rank == 0:
-            logging.info(f"{ts} Starting saving checkpoint {block} after total step {steps_taken} for epoch {epoch}")
+            self.logger.output(f"{ts} Starting saving checkpoint {block} after total step {steps_taken} for epoch {epoch}")
         self.per_epoch_stats[epoch][f'save_ckpt{block}'] = {
-=======
-            # Block was possibly already ended. Need this to end blocks
-            # still ongoing when data loader runs out of batches and
-            # does not take one of the expected exits from the batch reading loop
-            if 'end' in self.per_epoch_stats[epoch][f'block{block}']:
-                return
-            ts = utcnow()
-            duration = pd.to_datetime(ts) - pd.to_datetime(self.per_epoch_stats[epoch][f'block{block}']['start'])
-            duration = '{:.2f}'.format(duration.total_seconds())
-            self.logger.output(f"{ts} Ending block {block} - {steps_taken} steps completed in {duration} s")
-            self.per_epoch_stats[epoch][f'block{block}']['end'] = ts
-            self.per_epoch_stats[epoch][f'block{block}']['duration'] = duration
-            self.logger.output(f"{utcnow()} Epoch {epoch} - Block {block} [Training] Accelerator Utilization [AU] (%): {self.output[epoch]['au'][f'block{block}']:.4f}")
-            self.logger.output(f"{utcnow()} Epoch {epoch} - Block {block} [Training] Throughput (samples/second): {self.output[epoch]['throughput'][f'block{block}']*self.comm_size:.4f}")
-
-    def start_ckpt(self, epoch, block, steps_taken):
-        if self.my_rank == 0:
-            ts = utcnow()
-            self.logger.output(f"{ts} Starting checkpoint {block} after total step {steps_taken} for epoch {epoch}")
-            self.per_epoch_stats[epoch][f'ckpt{block}'] = {
->>>>>>> 6185001f
                 'start': ts
         }
+
     def end_save_ckpt(self, epoch, block):
         ts = utcnow()
         duration = pd.to_datetime(ts) - pd.to_datetime(self.per_epoch_stats[epoch][f'save_ckpt{block}']['start'])
@@ -422,15 +342,14 @@
         if self.my_rank == 0:
             logging.info(f"{ts} Finished saving checkpoint {block} for epoch {epoch} in {duration.total_seconds():.4f} s; Throughput: {self.per_epoch_stats[epoch][f'save_ckpt{block}']['throughput']:.4f} GB/s")
 
-
     def start_load_ckpt(self, epoch, block, steps_taken):
         ts = utcnow()
         if self.my_rank == 0:
-<<<<<<< HEAD
-            logging.info(f"{ts} Starting loading checkpoint {block} after total step {steps_taken} for epoch {epoch}")
+             self.logger.output(f"{ts} Starting loading checkpoint {block} after total step {steps_taken} for epoch {epoch}")
         self.per_epoch_stats[epoch][f'load_ckpt{block}'] = {
                 'start': ts
         }
+      
     def end_load_ckpt(self, epoch, block):
         ts = utcnow()
         duration = pd.to_datetime(ts) - pd.to_datetime(self.per_epoch_stats[epoch][f'save_ckpt{block}']['start'])
@@ -438,14 +357,7 @@
         self.per_epoch_stats[epoch][f'load_ckpt{block}']['duration'] = float(duration.total_seconds())
         self.per_epoch_stats[epoch][f'load_ckpt{block}']['throughput'] = self.checkpoint_size / float(duration.total_seconds())
         if self.my_rank == 0:
-            logging.info(f"{ts} Finished loading checkpoint {block} for epoch {epoch} in {duration.total_seconds():.4f} s; Throughput: {self.per_epoch_stats[epoch][f'load_ckpt{block}']['throughput']:.4f} GB/s")
-=======
-            ts = utcnow()
-            duration = pd.to_datetime(ts) - pd.to_datetime(self.per_epoch_stats[epoch][f'ckpt{block}']['start'])
-            duration = '{:.2f}'.format(duration.total_seconds())
-            self.logger.output(f"{ts} Ending checkpoint {block} for epoch {epoch}")
->>>>>>> 6185001f
-
+            self.logger.output(f"{ts} Finished loading checkpoint {block} for epoch {epoch} in {duration.total_seconds():.4f} s; Throughput: {self.per_epoch_stats[epoch][f'load_ckpt{block}']['throughput']:.4f} GB/s")
 
     def batch_loaded(self, epoch, step, block, t0):
         duration = time() - t0
@@ -455,7 +367,6 @@
         else:
             self.output[epoch]['load'][key] = [duration]
         self.logger.info(f"{utcnow()} Rank {self.my_rank} step {step}: loaded {self.batch_size} samples in {duration} s")
-
 
     def batch_processed(self, epoch, step, block, t0, computation_time):
         duration = time() - t0
@@ -519,9 +430,4 @@
             json.dump(self.output, outfile, indent=4)
             outfile.flush()
         if self.my_rank == 0:
-<<<<<<< HEAD
-            logging.info(f"{utcnow()} outputs saved in RANKID_output.json")
-=======
-            self.logger.output(f"{utcnow()} outputs saved in RANKID_output.json")
-
->>>>>>> 6185001f
+            self.logger.output(f"{utcnow()} outputs saved in RANKID_output.json")
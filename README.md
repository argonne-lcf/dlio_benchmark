# DLIO Benchmark
This is repository for a I/O benchmark which represents Scientific Deep Learning Workloads. DLIO benchmark is aimed at emulating the behavior of scientific deep learning applications, as described in the previous section. The benchmark is delivered as an executable that can be configured for various I/O patterns. It uses a modular design to incorporate more data formats, datasets, and configuration parameters. It emulates modern scientific deep learning applications using Benchmark Runner, Data Generator, Format Handler, and I/O Profiler modules. These modules utilize state-of-the-art design patterns to build a transparent and extensible framework. The DLIO benchmark has been designed with the following goals in mind.

## DLIO features include:

- Easy-to-use and highly configurable argument list to emulate any DL application's I/O behavior.
- Fast prototyping through highly modular components to enhance the benchmark with more data formats.
- Full transparency over emulation of I/O access with logging at different levels.
- Easy to use data generator to test the performance of different data layouts and its impact on the I/O performance.
- Compatible with modern profiling tools such as Tensorboard and Darshan to extract and analyze I/O behavior.

## Usage

```bash
	python dlio_benchmark.py [-h] [-f {tfrecord,hdf5,csv,npz,hdf5_opt}]
                         [-r {off,seed,random}] [-ms SHUFFLE_SIZE]
                         [-m {off,seed,random}] [-rt {memory,on_demand}]
                         [-fa {multi,shared,collective}] [-rl RECORD_LENGTH]
                         [-nf NUM_FILES] [-sf NUM_SAMPLES] [-bs BATCH_SIZE]
                         [-e EPOCHS] [-se SEED_CHANGE_EPOCH]
                         [-gd GENERATE_DATA] [-df DATA_FOLDER]
                         [-of OUTPUT_FOLDER] [-fp FILE_PREFIX]
                         [-go GENERATE_ONLY] [-k KEEP_FILES] [-p PROFILING]
                         [-l LOGDIR] [-s SEED] [-c CHECKPOINT]
                         [-sc STEPS_CHECKPOINT] [-ts TRANSFER_SIZE]
                         [-tr READ_THREADS] [-tc COMPUTATION_THREADS]
                         [-ct COMPUTATION_TIME] [-rp PREFETCH]
                         [-ps PREFETCH_SIZE] [-ec ENABLE_CHUNKING]
                         [-cs CHUNK_SIZE] [-co {none,gzip,lzf,bz2,zip,xz}]
                         [-cl COMPRESSION_LEVEL] [-d DEBUG]

```
Examples: 
```
# Example option list
DATA_DIR=~/dlio_datasets/temp
OPTS=(-f tfrecord -fa multi -nf 1024 -sf 1024 -df ${DATA_DIR} -rl 262144 -gd 1 -k 1)
python ./dlio_benchmark.py ${OPTS[@]}

# To only generate data
DATA_DIR=~/dlio_datasets/temp
OPTS=(-f tfrecord -fa multi -nf 1024 -sf 1024 -df ${DATA_DIR} -rl 262144 -gd 1 -go 1 -k 1)
python ./dlio_benchmark.py ${OPTS[@]}

# To run on already generated data
DATA_DIR=~/dlio_datasets/temp
OPTS=(-f tfrecord -fa multi -nf 1024 -sf 1024 -df ${DATA_DIR} -rl 262144 -gd 0 -k 1)
python ./dlio_benchmark.py ${OPTS[@]}
```

## Installation

### Requirements
- horovod[tensorflow]>=0.19.5
- tensorflow>=2.2.0
- numpy>=1.19.1
- h5py~=2.10.0
- pandas>=1.1.3
- mpi4py>=3.1.3

### Installations Instructions
To install VaniDL, the easiest way is to run

For the bleeding edge version (recommended):
```bash
pip install git+https://github.com/hariharan-devarajan/dlio_benchmark
```

For the latest stable version:
```bash
pip install dlio_benchmark
```

Otherwise, you can also install from source by running (from source folder):
```bash
python setup.py install
# this install dlio_benchmark as an executable.
dlio_benchmark -h
```
On Theta
```bash
module load DLIO
```

<<<<<<< HEAD
=======
Locally

```bash
git clone https://github.com/hariharan-devarajan/dlio_benchmark
cd dlio_benchmark/
python3 -m venv ./venv
source venv/bin/activate
pip install -r requirements.txt 
export PYTHONPATH=$PWD/src:$PYTHONPATH
python ./src/dlio_benchmark.py -h
```

### Command line options for DLIO

```
$ $python ./src/dlio_benchmark.py -h
usage: dlio_benchmark.py [-h] [-f {tfrecord,hdf5,csv,npz,hdf5_opt}] [-r {off,seed,random}] [-ms SHUFFLE_SIZE] [-m {off,seed,random}] [-rt {memory,on_demand}] [-fa {multi,shared,collective}] [-rl RECORD_LENGTH] [-nf NUM_FILES] [-sf NUM_SAMPLES] [-bs BATCH_SIZE] [-e EPOCHS]
                         [-se SEED_CHANGE_EPOCH] [-gd GENERATE_DATA] [-df DATA_FOLDER] [-of OUTPUT_FOLDER] [-fp FILE_PREFIX] [-go GENERATE_ONLY] [-k KEEP_FILES] [-p PROFILING] [-l LOGDIR] [-s SEED] [-c CHECKPOINT] [-sc STEPS_CHECKPOINT] [-ts TRANSFER_SIZE]
                         [-tr READ_THREADS] [-tc COMPUTATION_THREADS] [-ct COMPUTATION_TIME] [-rp PREFETCH] [-ps PREFETCH_SIZE] [-ec ENABLE_CHUNKING] [-cs CHUNK_SIZE] [-co {none,gzip,lzf,bz2,zip,xz}] [-cl COMPRESSION_LEVEL] [-d DEBUG]

DLIO Benchmark

optional arguments:
  -h, --help            show this help message and exit
  -f {tfrecord,hdf5,csv,npz,hdf5_opt}, --format {tfrecord,hdf5,csv,npz,hdf5_opt} data reader to use.
  -r {off,seed,random}, --read-shuffle {off,seed,random} Enable shuffle during read.
  -ms SHUFFLE_SIZE, --shuffle-size SHUFFLE_SIZE Size of a shuffle in bytes.
  -m {off,seed,random}, --memory-shuffle {off,seed,random} Enable memory during pre-processing.
  -rt {memory,on_demand}, --read-type {memory,on_demand} The read behavior for the benchmark.
  -fa {multi,shared,collective}, --file-access {multi,shared,collective} How the files are accessed in the benchmark.
  -rl RECORD_LENGTH, --record-length RECORD_LENGTH Size of a record/image within dataset
  -nf NUM_FILES, --num-files NUM_FILES Number of files that should be accessed.
  -sf NUM_SAMPLES, --num-samples NUM_SAMPLES  Number of samples per file.
  -bs BATCH_SIZE, --batch-size BATCH_SIZE Batch size for training records.
  -e EPOCHS, --epochs EPOCHS Number of epochs to be emulated within benchmark.
  -se SEED_CHANGE_EPOCH, --seed-change-epoch SEED_CHANGE_EPOCH change seed between epochs. y/n
  -gd GENERATE_DATA, --generate-data GENERATE_DATA Enable generation of data. y/n
  -df DATA_FOLDER, --data-folder DATA_FOLDER  Set the path of folder where data is present in top-level.
  -of OUTPUT_FOLDER, --output-folder OUTPUT_FOLDER  Set the path of folder where output can be generated.
  -fp FILE_PREFIX, --file-prefix FILE_PREFIX  Prefix for generated files.
  -go GENERATE_ONLY, --generate-only GENERATE_ONLY  Only generate files.
  -k KEEP_FILES, --keep-files KEEP_FILES Keep files after benchmark. y/n
  -p PROFILING, --profiling PROFILING  Enable I/O profiling within benchmark. y/n
  -l LOGDIR, --logdir LOGDIR Log Directory for profiling logs.
  -s SEED, --seed SEED  The seed to be used shuffling during read/memory.
  -c CHECKPOINT, --checkpoint CHECKPOINT Enable checkpoint within benchmark. y/n
  -sc STEPS_CHECKPOINT, --steps-checkpoint STEPS_CHECKPOINT How many steps to enable checkpoint.
  -ts TRANSFER_SIZE, --transfer-size TRANSFER_SIZE Transfer Size for tensorflow buffer size.
  -tr READ_THREADS, --read-threads READ_THREADS Number of threads to be used for reads.
  -tc COMPUTATION_THREADS, --computation-threads COMPUTATION_THREADS  Number of threads to be used for pre-processing.
  -ct COMPUTATION_TIME, --computation-time COMPUTATION_TIME  Amount of time for computation.
  -rp PREFETCH, --prefetch PREFETCH Enable prefetch within benchmark.
  -ps PREFETCH_SIZE, --prefetch-size PREFETCH_SIZE Enable prefetch buffer within benchmark.
  -ec ENABLE_CHUNKING, --enable-chunking ENABLE_CHUNKING  Enable chunking for HDF5 files.
  -cs CHUNK_SIZE, --chunk-size CHUNK_SIZE  Set chunk size in bytes for HDF5.
  -co {none,gzip,lzf,bz2,zip,xz}, --compression {none,gzip,lzf,bz2,zip,xz} Compression to use.
  -cl COMPRESSION_LEVEL, --compression-level COMPRESSION_LEVEL  Level of compression for GZip.
  -d DEBUG, --debug DEBUG Enable debug in code.
```

>>>>>>> 2a5ed47e
## Application Configurations (I/O)
```bash
# DLIO_ROOT directory of DLIO benchmark
# APP_DATA_DIR directory where application data would be generated
```

### Neutrino and Cosmic Tagging with UNet

```bash
# Generate data
mpirun -n 1 python ${DLIO_ROOT}/src/dlio_benchmark.py \
		-f hdf5 -fa shared -nf 1 -sf 6000 -rl 40960 -bs 1 -ec 1 -cs 4096 -df ${APP_DATA_DIR} \
		-gd 1 -go 1 -k 1

# Run application
mpirun -n 1 python ${DLIO_ROOT}/src/dlio_benchmark.py \
		-f hdf5 -fa shared -nf 1 -sf 6000 -rl 40960 -bs 1 -ec 1 -cs 4096 -df ${APP_DATA_DIR} \
		-gd 0 -k 1
```

### Distributed Flood Filling Networks (FFN)

```bash
# Generate data
mpirun -n 1 python ${DLIO_ROOT}/src/dlio_benchmark.py \
		-f hdf5 -fa shared -nf 1 -sf 43008 -rl 32768 -bs 1 -ec 1 -cs 4096 -df ${APP_DATA_DIR} \
		-gd 1 -go 1 -k 1

# Run application
mpirun -n 1 python ${DLIO_ROOT}/src/dlio_benchmark.py \
		-f hdf5 -fa shared -nf 1 -sf 43008 -rl 32768 -bs 1 -ec 1 -cs 4096 -df ${APP_DATA_DIR} \
		-gd 0 -k 1
```

### TensorFlow CNN Benchmarks

```bash
# Generate data
mpirun -n 1 python ${DLIO_ROOT}/src/dlio_benchmark.py \
		-f tfrecord -fa multi -nf 1024 -sf 1024 -rl 262144 -ts 1048576 -tr 8 -tc 8 -df ${APP_DATA_DIR} \
		-gd 1 -go 1 -k 1

# Run application
mpirun -n 1 python ${DLIO_ROOT}/src/dlio_benchmark.py \
		-f tfrecord -fa multi -nf 1024 -sf 1024 -rl 262144 -ts 1048576 -tr 8 -tc 8 -df ${APP_DATA_DIR} \
		-gd 0 -k 1
```

### CosmoFlow for learning universe at scale

```bash
# Generate data
mpirun -n 1 python ${DLIO_ROOT}/src/dlio_benchmark.py \
		-f tfrecord -fa multi -nf 1024 -sf 512 -rl 131072 -tc 64 -bs 1 -ts 1048576 -tr 8 -tc 8 -df ${APP_DATA_DIR} \
		-gd 1 -go 1 -k 1

# Run application
mpirun -n 1 python ${DLIO_ROOT}/src/dlio_benchmark.py \
		-f tfrecord -fa multi -nf 1024 -sf 512 -rl 131072 -tc 64 -bs 1 -ts 1048576 -tr 8 -tc 8 -df ${APP_DATA_DIR} \
		-gd 0 -k 1
```

### Fusion Recurrent Neural Net (FRNN) for representation learning in plasma science

```bash
# Generate data
mpirun -n 1 python ${DLIO_ROOT}/src/dlio_benchmark.py \
		-f npz -fa multi -nf 28000 -sf 1024 -rl 2048 -bs 1 -df ${APP_DATA_DIR} \
		-gd 1 -go 1 -k 1

# Run application
mpirun -n 1 python ${DLIO_ROOT}/src/dlio_benchmark.py \
		-f npz -fa multi -nf 28000 -sf 1024 -rl 2048 -bs 1 -df ${APP_DATA_DIR} \
		-gd 0 -k 1
```

### Cancer Distributed Learning Environment (CANDLE) for cancer research
```bash
# Generate data
mpirun -n 1 python ${DLIO_ROOT}/src/dlio_benchmark.py \
		-f csv -fa shared -nf 1 -sf 1120 -rl 32768 -bs 1 -df ${APP_DATA_DIR} \
		-gd 1 -go 1 -k 1

# Run application
mpirun -n 1 python ${DLIO_ROOT}/src/dlio_benchmark.py \
		-f csv -fa shared -nf 1 -sf 1120 -rl 32768 -bs 1 -df ${APP_DATA_DIR} \
		-gd 0 -k 1
```


## Contributions
This is the first release of DLIO, if you find any bug, please report it in the GitHub issues section.

Improvements and requests for new features are more than welcome! Do not hesitate to twist and tweak DLIO, and send pull-requests.

## Remaining feature list
- Add argument validations
    - Shared should use one file
    - multiple should have atleast files = nranks
- Add Collective reading
    - create g groups within communicator (configurable when g == # of processes then there is no collective)
    - randomly select 1 process from all groups which will read and then send read data to other processes. in the group
- Add Computations
    - Synchronous: Add computation cycles after reading data (busy waiting).
    - Asynchronous: Add I/O on a different thread to overlap with previous compute.
        - use a queue
            - io thread uses queue to read next element.
            - main thread (compute) puts element to queue and then goes to compute.

## Citation
```
@article{devarajan2021dlio,
  title={DLIO: A Data-Centric Benchmark for Scientific Deep Learning Applications},
  author={H. Devarajan and H. Zheng and A. Kougkas and X.-H. Sun and V. Vishwanath},
  booktitle={IEEE/ACM International Symposium in Cluster, Cloud, and Internet Computing (CCGrid'21)},
  year={2021},
  volume={},
  number={81--91},
  pages={},
  publisher={IEEE/ACM}
}
```
## License
MIT License
<|MERGE_RESOLUTION|>--- conflicted
+++ resolved
@@ -82,8 +82,6 @@
 module load DLIO
 ```
 
-<<<<<<< HEAD
-=======
 Locally
 
 ```bash
@@ -144,7 +142,6 @@
   -d DEBUG, --debug DEBUG Enable debug in code.
 ```
 
->>>>>>> 2a5ed47e
 ## Application Configurations (I/O)
 ```bash
 # DLIO_ROOT directory of DLIO benchmark

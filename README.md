--- conflicted
+++ resolved
@@ -24,10 +24,7 @@
 cd dlio_benchmark/
 pip install .[dlio_profiler]
 ```
-<<<<<<< HEAD
-
-=======
->>>>>>> 3e92d776
+
 ## Container
 ```bash
 git clone https://github.com/argonne-lcf/dlio_benchmark

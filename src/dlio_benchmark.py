"""
   Copyright (c) 2022, UChicago Argonne, LLC
   All Rights Reserved

   Licensed under the Apache License, Version 2.0 (the "License");
   you may not use this file except in compliance with the License.
   You may obtain a copy of the License at

       http://www.apache.org/licenses/LICENSE-2.0

   Unless required by applicable law or agreed to in writing, software
   distributed under the License is distributed on an "AS IS" BASIS,
   WITHOUT WARRANTIES OR CONDITIONS OF ANY KIND, either express or implied.
   See the License for the specific language governing permissions and
   limitations under the License.
"""
import os
import math
import hydra
import logging
import pandas as pd
from time import time, sleep
import json 
import numpy as np

# Reduce TF and CUDA logging
from numpy import random

os.environ['TF_CPP_MIN_LOG_LEVEL'] = '3'
os.environ['AUTOGRAPH_VERBOSITY'] = '0'
import tensorflow as tf

tf.compat.v1.logging.set_verbosity(tf.compat.v1.logging.ERROR)

# Remove PyTorch warning when libtorch_cuda_cu.so isn't found
import warnings

warnings.filterwarnings("ignore", category=UserWarning)

from dataclasses import dataclass
from src.utils.utility import utcnow, measure_performance, PerfTrace,event_logging
from omegaconf import DictConfig, OmegaConf
from src.utils.statscounter import StatsCounter
from hydra.core.config_store import ConfigStore
from src.utils.config import LoadConfig, ConfigArguments
from src.common.enumerations import Profiler, DatasetType, StorageType, MetadataType
from src.profiler.profiler_factory import ProfilerFactory
from src.framework.framework_factory import FrameworkFactory
from src.data_generator.generator_factory import GeneratorFactory
from src.storage.storage_factory import StorageFactory

MY_MODULE = "dlio_benchmark"
profile_args = {}

class DLIOBenchmark(object):
    """
    The Benchmark represents the I/O behavior of deep learning applications.
    """

    def __init__(self, cfg):
        """
        This initializes the DLIO benchmark. Intialization includes:
        <ul>
            <li> argument parser </li>
            <li> profiler instances </li>
            <li> internal components </li>
            <li> local variables </li>
        </ul>
        """
        t0 = time()
        self.args = ConfigArguments.get_instance()
        LoadConfig(self.args, cfg)
<<<<<<< HEAD
        self.storage = StorageFactory().get_storage(self.args.storage_type, self.args.storage_root, self.args.framework)
        self.json = {}

        self.json['train']=[]
        self.json['eval']=[]
        try:
            hydra_cfg = hydra.core.hydra_config.HydraConfig.get()
            self.args.output_folder = hydra_cfg['runtime']['output_dir']
        except:
            self.args.output_folder = 'output/'
        try:
            self.json['workload'] = hydra_cfg.runtime.choices.workload
        except:
            self.json['workload'] = cfg['model']            
        self.output_folder = self.args.output_folder
        self.logfile = os.path.join(self.output_folder, self.args.log_file)
        self.data_folder = self.args.data_folder
        os.makedirs(self.output_folder, exist_ok=True)
        self.storage_root = self.args.storage_root
        if self.args.storage_root:
            self.storage.create_namespace(exist_ok=True)

=======
>>>>>>> 603c5972
        # Overriding the output folder
        if self.args.output_folder is None:
            try:
                hydra_cfg = hydra.core.hydra_config.HydraConfig.get()
                self.args.output_folder = hydra_cfg['runtime']['output_dir']
            except:
                self.args.output_folder = 'output/'

        self.output_folder = self.args.output_folder
        PerfTrace.initialize_log(self.args.output_folder)
        self.storage = StorageFactory().get_storage(self.args.storage_type, self.args.storage_root, self.args.framework)

        self.output_folder = self.args.output_folder
        self.logfile = os.path.join(self.output_folder, self.args.log_file)
        self.data_folder = self.args.data_folder
        self.storage_root = self.args.storage_root
        if self.args.storage_root:
            self.storage.create_namespace(exist_ok=True)
        self.logfile = os.path.join(self.output_folder, self.args.log_file)
        self.data_folder = self.args.data_folder
        self.framework = FrameworkFactory().get_framework(self.args.framework,
                                                          self.args.do_profiling)

        self.my_rank = self.args.my_rank = self.framework.rank()
        self.comm_size = self.args.comm_size = self.framework.size()
        # Delete previous logfile
        if self.my_rank == 0:
            if os.path.isfile(self.logfile):
                os.remove(self.logfile)
        self.framework.barrier()
        # Configure the logging library
        log_level = logging.DEBUG if self.args.debug else logging.INFO
        logging.basicConfig(
            level=log_level,
            handlers=[
                logging.FileHandler(self.logfile, mode="a", encoding='utf-8'),
                logging.StreamHandler()
            ],
            format='[%(levelname)s] %(message)s [%(pathname)s:%(lineno)d]'
            # logging's max timestamp resolution is msecs, we will pass in usecs in the message
        )

        if self.args.my_rank == 0:
            logging.info(f"{utcnow()} Running DLIO with {self.args.comm_size} process(es)")
            try:
                logging.info(
                    f"{utcnow()} Reading YAML config file './configs/workload/{hydra_cfg.runtime.choices.workload}.yaml'")
            except:
                pass

        self.generate_only = self.args.generate_only
        self.do_profiling = self.args.do_profiling

        self.data_generator = None
        self.num_files_train = self.args.num_files_train
        self.num_samples = self.args.num_samples_per_file
        self.total_training_steps = self.args.total_training_steps

        self.epochs = self.args.epochs
        self.batch_size = self.args.batch_size
        self.computation_time = self.args.computation_time
        self.computation_time_stdev = self.args.computation_time_stdev

        if self.do_profiling:
            self.profiler = ProfilerFactory().get_profiler(self.args.profiler)

        if self.args.generate_data:
            self.data_generator = GeneratorFactory.get_generator(self.args.format)

        # Checkpointing support
        self.do_checkpoint = self.args.do_checkpoint
        self.steps_between_checkpoints = self.args.steps_between_checkpoints
        self.epochs_between_checkpoints = self.args.epochs_between_checkpoints
        self.checkpoint_after_epoch = self.args.checkpoint_after_epoch

        # Evaluation support
        self.do_eval = self.args.do_eval
        self.num_files_eval = self.args.num_files_eval

        self.batch_size_eval = self.args.batch_size_eval
        self.eval_time = self.args.eval_time
        self.eval_time_stdev = self.args.eval_time_stdev
        self.eval_after_epoch = self.args.eval_after_epoch
        self.epochs_between_evals = self.args.epochs_between_evals

        # Hold various lists/dicts for statistics
        self.time_to_load_train_batch = []
        self.time_to_process_train_batch = []

        self.time_to_load_eval_batch = []
        self.time_to_process_eval_batch = []

        self.epoch_time_ranges = []
        self.eval_time_ranges = []

        self.ckpt_time_ranges = []

        # Indexed by epoch number, contains start-end timestamps and other information
        self.per_epoch_stats = {}
        self.stats = StatsCounter()
<<<<<<< HEAD
=======
        t1 = time()
        PerfTrace.get_instance().event_complete(f"{self.__init__.__qualname__}", MY_MODULE, t0, t1 - t0)

    @event_logging(module=MY_MODULE)
>>>>>>> 603c5972
    def initialize(self):
        """
        Initializes the benchmark runtime.
        - It generates the required data
        - Start profiling session for Darshan and Tensorboard.
        """
        self.framework.barrier()
        if self.args.debug and self.args.my_rank == 0:
            input("Debug mode: Press enter to start\n")

        if self.args.generate_data:
            if self.args.my_rank == 0:
                logging.info(f"{utcnow()} Starting data generation")
            self.data_generator.generate()
            # important to have this barrier to ensure that the data generation is done for all the ranks
            self.framework.barrier()
            if self.args.my_rank == 0:
                logging.info(f"{utcnow()} Generation done")

        if not self.generate_only and self.do_profiling:
            self.profiler.start()
            self.framework.start_framework_profiler()
            self.framework.barrier()
            if self.args.my_rank == 0:
                logging.info(f"{utcnow()} Profiling Started with {self.args.profiler}")
        self.framework.barrier()
        file_list_train = []
        file_list_eval = []
        for dataset_type in [DatasetType.TRAIN, DatasetType.VALID]:
            filenames = self.storage.walk_node(os.path.join(self.args.data_folder, f"{DatasetType.TRAIN}"))
            if self.storage.get_node(
                    os.path.join(self.args.data_folder, f"{DatasetType.TRAIN}",
                                 filenames[0])) == MetadataType.DIRECTORY:
                fullpaths = self.storage.walk_node(os.path.join(self.args.data_folder, f"{DatasetType.TRAIN}/*/*"),
                                                   use_pattern=True)
            else:
                fullpaths = [self.storage.get_uri(os.path.join(self.args.data_folder, f"{DatasetType.TRAIN}", entry))
                             for entry
                             in filenames]
            if dataset_type is DatasetType.TRAIN:
                file_list_train = fullpaths
            elif dataset_type is DatasetType.VALID:
                file_list_eval = fullpaths
        self.args.derive_configurations(file_list_train, file_list_eval)
        self.args.validate()
        self.framework.barrier()
<<<<<<< HEAD
        self.total_compute_time = 0.0

    @perftrace.event_logging
=======

    @event_logging(module=MY_MODULE, arguments=profile_args)
>>>>>>> 603c5972
    def _eval(self, epoch):
        """
        Evaluation loop will read a separate dataset and has its own own computation time.
        """
        self.args.reconfigure(epoch, DatasetType.VALID)
        step = 1
        total = math.floor(self.num_samples * self.num_files_eval / self.batch_size_eval / self.comm_size)

        loader = self.framework.get_loader(DatasetType.VALID)
        loader.read()

        start_time = time()
        total_compute_time = 0.0
        time_epoch = {}
        time_epoch['epoch'] = epoch
        time_epoch['time_per_step'] = []
        t0 = time()        
        for batch in loader.next():
<<<<<<< HEAD
            t1 = time()
            perftrace.event_complete(f"eval_epoch_{epoch}_step_{step}", "DLIO_BENCHMARK", t0,
                                     t1 - t0)
=======
            end_time = time()
            global profile_args
            profile_args["step"] = step
            PerfTrace.get_instance().event_complete(f"{self._eval.__qualname__}.next", MY_MODULE, start_time,
                                     end_time - start_time)

>>>>>>> 603c5972
            self.stats.eval_batch_loaded(epoch, step, t0)
            if self.eval_time > 0:
                if self.eval_time_stdev > 0:
                    eval_time = random.normal(self.eval_time, self.eval_time_stdev)
                else:
                    eval_time = self.eval_time
                if step > 1:
                    total_compute_time += eval_time
                self.framework.compute(epoch, step, eval_time)
            t1 = time()
            time_epoch['time_per_step'].append(t1 - t0)
            self.stats.eval_batch_processed(epoch, step, t0)

            step += 1
            if step > total:
                break
            t0 = time()
            self.framework.barrier()
        end_time = time()
        self.total_compute_time += total_compute_time
        if (total_compute_time > 0):
            auu = (end_time - start_time - total_compute_time - time_epoch['time_per_step'][0]) / total_compute_time
        else:
            auu = 100000000
        time_epoch['auu'] = auu
        time_epoch['throughput'] = total*self.batch_size_eval/(end_time - start_time)
        if self.my_rank == 0 and total_compute_time >0.:            
            logging.info(f"{utcnow()} Epoch {epoch} [eval] accelerator_under_utilization (%): {auu*100:.4f}")
            logging.info(f"{utcnow()} Epoch {epoch} [eval] throughput (samples/second): {time_epoch['throughput']*self.comm_size}")

        self.json['eval'].append(time_epoch)
        return step - 1

    @event_logging(module=MY_MODULE, arguments=profile_args)
    def _train(self, epoch):
        self.args.reconfigure(epoch, DatasetType.TRAIN)
        """
        Training loop for reading the dataset and performing training computations.
        :return: returns total steps.
        """
        block = 1  # A continuous period of training steps, ended by checkpointing
        block_step = overall_step = 1  # Steps are taken within blocks
        max_steps = math.floor(self.num_samples * self.num_files_train / self.batch_size / self.comm_size)
        self.steps_per_epoch = max_steps
        # Start the very first block
        self.stats.start_block(epoch, block)

        loader = self.framework.get_loader(dataset_type=DatasetType.TRAIN)
        loader.read()
        start_time = time()
        time_epoch = {}
        time_epoch['epoch'] = epoch
        time_epoch['time_per_step'] = []
        total_compute_time = 0.0
        t0 = time()        
        for batch in loader.next():
<<<<<<< HEAD
            t1 = time()
            perftrace.event_complete(f"train_epoch_{epoch}_step_{block_step}", "DLIO_BENCHMARK", t0,
                                     t1 - t0)
=======
            end_time = time()
            global profile_args
            profile_args["step"] = overall_step
            PerfTrace.get_instance().event_complete(f"{self._train.__qualname__}.next", MY_MODULE, start_time,
                                     end_time - start_time)

>>>>>>> 603c5972
            self.stats.batch_loaded(epoch, overall_step, block, t0)

            # Log a new block, unless it's the first one which we've already logged before the loop
            if block_step == 1 and block != 1:
                self.stats.start_block(epoch, block)

            if self.computation_time > 0:
                self.framework.trace_object("Train", overall_step, 1)
                if self.computation_time_stdev > 0:
                    computation_time = random.normal(self.computation_time, self.computation_time_stdev)
                else:
                    computation_time = self.computation_time
                if overall_step > 1:
                    total_compute_time += computation_time
                self.framework.compute(epoch, block_step, computation_time)
            self.framework.barrier()
            self.stats.batch_processed(epoch, overall_step, block, t0)
<<<<<<< HEAD
            t1 = time()
            time_epoch['time_per_step'].append(t1 - t0)
            if self.do_checkpoint and (self.steps_between_checkpoints >= 0) and overall_step == self.next_checkpoint_step:
=======

            if self.do_checkpoint and (
                    self.steps_between_checkpoints >= 0) and overall_step == self.next_checkpoint_step:
>>>>>>> 603c5972
                self.stats.end_block(epoch, block, block_step)
                self.stats.start_ckpt(epoch, block, overall_step)
                self.framework.checkpoint(epoch, overall_step)
                self.stats.end_ckpt(epoch, block)
                block += 1
                # Reset the number of steps after every checkpoint to mark the start of a new block
                block_step = 1
                self.next_checkpoint_step += self.steps_between_checkpoints
            else:
                block_step += 1

            if overall_step >= max_steps or overall_step == self.total_training_steps:
                if self.args.my_rank == 0:
                    logging.info(f"{utcnow()} Maximum number of steps reached")
                if (block_step != 1 and self.do_checkpoint) or (not self.do_checkpoint):
                    self.stats.end_block(epoch, block, block_step - 1)
                break
            overall_step += 1
            t0 = time()
        self.framework.barrier()
        if self.do_checkpoint and (self.steps_between_checkpoints < 0) and (epoch == self.next_checkpoint_epoch):
            self.stats.end_block(epoch, block, block_step)
            self.stats.start_ckpt(epoch, block, overall_step)
            self.framework.checkpoint(epoch, overall_step)
            self.stats.end_ckpt(epoch, block)
            self.next_checkpoint_epoch += self.epochs_between_checkpoints
        end_time = time()
        self.total_compute_time += total_compute_time
        if (total_compute_time >0.0):
            auu = (end_time - start_time - total_compute_time - time_epoch['time_per_step'][0]) / total_compute_time
        else:
            auu = 100000000
        time_epoch['auu'] = auu
        time_epoch['throughput'] = max_steps*self.batch_size/(end_time - start_time)
        if self.my_rank == 0 and total_compute_time >0.0:            
            logging.info(f"{utcnow()} Epoch {epoch} [training] accelerator_under_utilization (%): {auu*100:.4f}")
            logging.info(f"{utcnow()} Epoch {epoch} [training] throughput (samples/second): {time_epoch['throughput']*self.comm_size}")

        self.json['train'].append(time_epoch)
        return overall_step

    @event_logging(module=MY_MODULE)
    def run(self):
        """
        Run the total epochs for training. 
        On each epoch, it prepares dataset for reading, it trains, and finalizes the dataset.
        If evaluation is enabled, it reads the eval dataset, performs evaluation and finalizes.
        """
        self.start_timestamp = time()
        self.json['start_time'] = self.start_timestamp
        if not self.generate_only:
            # Print out the expected number of steps for each epoch and evaluation
            if self.my_rank == 0:
                total = math.floor(self.num_samples * self.num_files_train / self.batch_size / self.comm_size)
                logging.info(
                    f"{utcnow()} Max steps per epoch: {total} = {self.num_samples} * {self.num_files_train} / {self.batch_size} / {self.comm_size} (samples per file * num files / batch size / comm size)")

                if self.do_eval:
                    total = math.floor(self.num_samples * self.num_files_eval / self.batch_size_eval / self.comm_size)
                    logging.info(
                        f"{utcnow()} Steps per eval: {total} = {self.num_samples} * {self.num_files_eval} / {self.batch_size_eval} / {self.comm_size} (samples per file * num files / batch size eval / comm size)")

            # Keep track of the next epoch at which we will evaluate
            next_eval_epoch = self.eval_after_epoch
            self.next_checkpoint_epoch = self.checkpoint_after_epoch

            for epoch in range(1, self.epochs + 1):
                global profile_args
                profile_args["epoch"] = epoch
                self.framework.barrier()
                self.next_checkpoint_step = self.steps_between_checkpoints
                self.stats.start_epoch(epoch)

                # Initialize the dataset
                self.framework.init_loader(self.args.format, self.args.data_loader, epoch_number=epoch)
                #

                steps = self._train(epoch)
                self.stats.end_epoch(epoch, steps)
                logging.debug(f"{utcnow()} Rank {self.my_rank} returned after {steps} steps.")
                self.framework.get_loader(DatasetType.TRAIN).finalize()
                # Perform evaluation if enabled
                if self.do_eval and epoch >= next_eval_epoch:
                    next_eval_epoch += self.epochs_between_evals

                    self.stats.start_eval(epoch)
                    self._eval(epoch)
                    self.stats.end_eval(epoch)
                    self.framework.get_loader(DatasetType.VALID).finalize()

<<<<<<< HEAD
        self.stop_timestamp=time()
        self.json['stop_time'] = self.start_timestamp        
=======
    @event_logging(module=MY_MODULE)
>>>>>>> 603c5972
    def finalize(self):
        """
        It finalizes the dataset once training is completed.
        """
        self.framework.barrier()
        if not self.generate_only:
            if self.do_profiling:
                self.profiler.stop()
                self.framework.stop_framework_profiler()
                self.framework.barrier()
                if self.my_rank == 0:
                    logging.info(f"{utcnow()} Profiling stopped")
            if not self.args.keep_files:
                logging.info(f"{utcnow()} Keep files set to False. Deleting dataset")
                self.framework.barrier()
                if self.my_rank == 0:
                    if self.storage.get_node(self.args.data_folder):
                        self.storage.delete_node(self.args.data_folder)
                        logging.info(f"{utcnow()} Deleted data files")

            # Save collected stats to disk
            self.stats.save_data()
        self.framework.barrier()
<<<<<<< HEAD
        total_elapsed_time = self.stop_timestamp - self.start_timestamp
        train_auu = [a['auu'] for a in self.json['train']]
        train_throughput = [a['throughput'] for a in self.json['train']]

        if len(self.json['eval'])>0:
            eval_auu = [a['auu'] for a in self.json['eval']]
            eval_throughput = [a['throughput'] for a in self.json['eval']]

        with open(f'{self.output_folder}/output_{self.my_rank}.json', 'w', encoding='utf-8') as f:
            json.dump(self.json, f, ensure_ascii=False, indent=4) 
        if self.my_rank==0:
            logging.info(f"{utcnow()} Saved outputs in {self.output_folder}")   
            metric="Averaged metric over all epochs\n[METRIC] ==================================================\n"
            metric = metric + f"[METRIC] Training Accelerator Under Utilization (%): {np.mean(train_auu)*100:.4f} ({np.std(train_auu)*100:.4f})\n"
            metric = metric + f"[METRIC] Training Throughput (samples/second): {np.mean(train_throughput)*self.comm_size:.6f} ({np.std(train_throughput)*self.comm_size:.6f})\n"

            if len(self.json['eval'])>0:
                metric = metric + f"[METRIC] Eval Accelerator Under Utilization (%): {np.mean(eval_auu)*100:.4f} ({np.std(eval_auu)*100:.4f})\n"
                metric = metric + f"[METRIC] Eval Throughput (samples/second): {np.mean(eval_throughput)*self.comm_size:.6f} ({np.std(eval_throughput)*self.comm_size:.6f})\n"
            metric+="[METRIC] ==================================================\n"
            logging.info(metric)     
=======
        if self.my_rank == 0:
            logging.info(f"{utcnow()} Saved outputs in {self.output_folder}")
>>>>>>> 603c5972

@measure_performance
@hydra.main(version_base=None, config_path="../configs", config_name="config")
def main(cfg: DictConfig) -> None:
    """
    The main method to start the benchmark runtime.
    """
    os.environ["DARSHAN_DISABLE"] = "1"
    benchmark = DLIOBenchmark(cfg['workload'])
    benchmark.initialize()
    benchmark.run()
    benchmark.finalize()
    PerfTrace.get_instance().finalize()


if __name__ == '__main__':
    main()
    exit(0)<|MERGE_RESOLUTION|>--- conflicted
+++ resolved
@@ -70,51 +70,29 @@
         t0 = time()
         self.args = ConfigArguments.get_instance()
         LoadConfig(self.args, cfg)
-<<<<<<< HEAD
-        self.storage = StorageFactory().get_storage(self.args.storage_type, self.args.storage_root, self.args.framework)
         self.json = {}
 
         self.json['train']=[]
         self.json['eval']=[]
-        try:
-            hydra_cfg = hydra.core.hydra_config.HydraConfig.get()
-            self.args.output_folder = hydra_cfg['runtime']['output_dir']
-        except:
-            self.args.output_folder = 'output/'
-        try:
-            self.json['workload'] = hydra_cfg.runtime.choices.workload
-        except:
-            self.json['workload'] = cfg['model']            
-        self.output_folder = self.args.output_folder
-        self.logfile = os.path.join(self.output_folder, self.args.log_file)
-        self.data_folder = self.args.data_folder
-        os.makedirs(self.output_folder, exist_ok=True)
-        self.storage_root = self.args.storage_root
-        if self.args.storage_root:
-            self.storage.create_namespace(exist_ok=True)
-
-=======
->>>>>>> 603c5972
-        # Overriding the output folder
         if self.args.output_folder is None:
             try:
                 hydra_cfg = hydra.core.hydra_config.HydraConfig.get()
                 self.args.output_folder = hydra_cfg['runtime']['output_dir']
             except:
                 self.args.output_folder = 'output/'
-
+        try:
+            self.json['workload'] = hydra_cfg.runtime.choices.workload
+        except:
+            self.json['workload'] = cfg['model']            
         self.output_folder = self.args.output_folder
         PerfTrace.initialize_log(self.args.output_folder)
         self.storage = StorageFactory().get_storage(self.args.storage_type, self.args.storage_root, self.args.framework)
 
-        self.output_folder = self.args.output_folder
         self.logfile = os.path.join(self.output_folder, self.args.log_file)
         self.data_folder = self.args.data_folder
         self.storage_root = self.args.storage_root
         if self.args.storage_root:
             self.storage.create_namespace(exist_ok=True)
-        self.logfile = os.path.join(self.output_folder, self.args.log_file)
-        self.data_folder = self.args.data_folder
         self.framework = FrameworkFactory().get_framework(self.args.framework,
                                                           self.args.do_profiling)
 
@@ -195,13 +173,10 @@
         # Indexed by epoch number, contains start-end timestamps and other information
         self.per_epoch_stats = {}
         self.stats = StatsCounter()
-<<<<<<< HEAD
-=======
         t1 = time()
         PerfTrace.get_instance().event_complete(f"{self.__init__.__qualname__}", MY_MODULE, t0, t1 - t0)
 
     @event_logging(module=MY_MODULE)
->>>>>>> 603c5972
     def initialize(self):
         """
         Initializes the benchmark runtime.
@@ -248,14 +223,9 @@
         self.args.derive_configurations(file_list_train, file_list_eval)
         self.args.validate()
         self.framework.barrier()
-<<<<<<< HEAD
         self.total_compute_time = 0.0
 
-    @perftrace.event_logging
-=======
-
     @event_logging(module=MY_MODULE, arguments=profile_args)
->>>>>>> 603c5972
     def _eval(self, epoch):
         """
         Evaluation loop will read a separate dataset and has its own own computation time.
@@ -274,18 +244,12 @@
         time_epoch['time_per_step'] = []
         t0 = time()        
         for batch in loader.next():
-<<<<<<< HEAD
             t1 = time()
-            perftrace.event_complete(f"eval_epoch_{epoch}_step_{step}", "DLIO_BENCHMARK", t0,
-                                     t1 - t0)
-=======
-            end_time = time()
             global profile_args
             profile_args["step"] = step
-            PerfTrace.get_instance().event_complete(f"{self._eval.__qualname__}.next", MY_MODULE, start_time,
-                                     end_time - start_time)
-
->>>>>>> 603c5972
+            PerfTrace.get_instance().event_complete(f"{self._eval.__qualname__}.next", MY_MODULE, t0,
+                                     t1 - t0)
+
             self.stats.eval_batch_loaded(epoch, step, t0)
             if self.eval_time > 0:
                 if self.eval_time_stdev > 0:
@@ -342,18 +306,12 @@
         total_compute_time = 0.0
         t0 = time()        
         for batch in loader.next():
-<<<<<<< HEAD
             t1 = time()
-            perftrace.event_complete(f"train_epoch_{epoch}_step_{block_step}", "DLIO_BENCHMARK", t0,
-                                     t1 - t0)
-=======
-            end_time = time()
             global profile_args
             profile_args["step"] = overall_step
-            PerfTrace.get_instance().event_complete(f"{self._train.__qualname__}.next", MY_MODULE, start_time,
-                                     end_time - start_time)
-
->>>>>>> 603c5972
+            PerfTrace.get_instance().event_complete(f"{self._train.__qualname__}.next", MY_MODULE, t0,
+                                     t1 - t0)
+
             self.stats.batch_loaded(epoch, overall_step, block, t0)
 
             # Log a new block, unless it's the first one which we've already logged before the loop
@@ -371,15 +329,10 @@
                 self.framework.compute(epoch, block_step, computation_time)
             self.framework.barrier()
             self.stats.batch_processed(epoch, overall_step, block, t0)
-<<<<<<< HEAD
             t1 = time()
             time_epoch['time_per_step'].append(t1 - t0)
-            if self.do_checkpoint and (self.steps_between_checkpoints >= 0) and overall_step == self.next_checkpoint_step:
-=======
-
             if self.do_checkpoint and (
                     self.steps_between_checkpoints >= 0) and overall_step == self.next_checkpoint_step:
->>>>>>> 603c5972
                 self.stats.end_block(epoch, block, block_step)
                 self.stats.start_ckpt(epoch, block, overall_step)
                 self.framework.checkpoint(epoch, overall_step)
@@ -470,12 +423,9 @@
                     self.stats.end_eval(epoch)
                     self.framework.get_loader(DatasetType.VALID).finalize()
 
-<<<<<<< HEAD
         self.stop_timestamp=time()
         self.json['stop_time'] = self.start_timestamp        
-=======
     @event_logging(module=MY_MODULE)
->>>>>>> 603c5972
     def finalize(self):
         """
         It finalizes the dataset once training is completed.
@@ -499,7 +449,6 @@
             # Save collected stats to disk
             self.stats.save_data()
         self.framework.barrier()
-<<<<<<< HEAD
         total_elapsed_time = self.stop_timestamp - self.start_timestamp
         train_auu = [a['auu'] for a in self.json['train']]
         train_throughput = [a['throughput'] for a in self.json['train']]
@@ -521,10 +470,6 @@
                 metric = metric + f"[METRIC] Eval Throughput (samples/second): {np.mean(eval_throughput)*self.comm_size:.6f} ({np.std(eval_throughput)*self.comm_size:.6f})\n"
             metric+="[METRIC] ==================================================\n"
             logging.info(metric)     
-=======
-        if self.my_rank == 0:
-            logging.info(f"{utcnow()} Saved outputs in {self.output_folder}")
->>>>>>> 603c5972
 
 @measure_performance
 @hydra.main(version_base=None, config_path="../configs", config_name="config")

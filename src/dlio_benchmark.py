"""
   Copyright (c) 2022, UChicago Argonne, LLC
   All Rights Reserved

   Licensed under the Apache License, Version 2.0 (the "License");
   you may not use this file except in compliance with the License.
   You may obtain a copy of the License at

       http://www.apache.org/licenses/LICENSE-2.0

   Unless required by applicable law or agreed to in writing, software
   distributed under the License is distributed on an "AS IS" BASIS,
   WITHOUT WARRANTIES OR CONDITIONS OF ANY KIND, either express or implied.
   See the License for the specific language governing permissions and
   limitations under the License.
"""
import os
import math
import hydra
import logging
import pandas as pd
<<<<<<< HEAD
from time import time, sleep
=======
from time import time
import json 
import numpy as np
>>>>>>> f32b0ab7

# Reduce TF and CUDA logging
from numpy import random

os.environ['TF_CPP_MIN_LOG_LEVEL'] = '3'
os.environ['AUTOGRAPH_VERBOSITY'] = '0'
import tensorflow as tf

tf.compat.v1.logging.set_verbosity(tf.compat.v1.logging.ERROR)

# Remove PyTorch warning when libtorch_cuda_cu.so isn't found
import warnings

warnings.filterwarnings("ignore", category=UserWarning)

from dataclasses import dataclass
from src.utils.utility import utcnow, measure_performance, perftrace
from omegaconf import DictConfig, OmegaConf
from src.utils.statscounter import StatsCounter
from hydra.core.config_store import ConfigStore
from src.utils.config import LoadConfig, ConfigArguments
from src.common.enumerations import Profiler, DatasetType, StorageType, MetadataType
from src.profiler.profiler_factory import ProfilerFactory
from src.framework.framework_factory import FrameworkFactory
from src.data_generator.generator_factory import GeneratorFactory
from src.storage.storage_factory import StorageFactory


class DLIOBenchmark(object):
    """
    The Benchmark represents the I/O behavior of deep learning applications.
    """

    def __init__(self, cfg):
        """
        This initializes the DLIO benchmark. Intialization includes:
        <ul>
            <li> argument parser </li>
            <li> profiler instances </li>
            <li> internal components </li>
            <li> local variables </li>
        </ul>
        """
        self.args = ConfigArguments.get_instance()
        LoadConfig(self.args, cfg)
<<<<<<< HEAD
        self.storage = StorageFactory().get_storage(self.args.storage_type, self.args.storage_root, self.args.framework)

=======
        self.args.validate()
        self.json = {}

        self.json['train']=[]
        self.json['eval']=[]
        try:
            hydra_cfg = hydra.core.hydra_config.HydraConfig.get()
            self.args.output_folder = hydra_cfg['runtime']['output_dir']
        except:
            self.args.output_folder = 'output/'
        try:
            self.json['workload'] = hydra_cfg.runtime.choices.workload
        except:
            self.json['workload'] = cfg['model']            
        self.output_folder = self.args.output_folder
        self.logfile = os.path.join(self.output_folder, self.args.log_file)
        self.data_folder = self.args.data_folder
        os.makedirs(self.output_folder, exist_ok=True)
>>>>>>> f32b0ab7
        self.storage_root = self.args.storage_root
        if self.args.storage_root:
            self.storage.create_namespace(exist_ok=True)

        # Overriding the output folder
        if self.args.output_folder == None:
            try:
                hydra_cfg = hydra.core.hydra_config.HydraConfig.get()
                self.args.output_folder = hydra_cfg['runtime']['output_dir']
            except:
                self.args.output_folder = 'output/'

        self.output_folder = self.args.output_folder
        os.makedirs(self.output_folder, exist_ok=True)
        
        self.logfile = os.path.join(self.output_folder, self.args.log_file)

        self.data_folder = self.args.data_folder
        self.framework = FrameworkFactory().get_framework(self.args.framework,
                                                          self.args.do_profiling)

        self.my_rank = self.args.my_rank = self.framework.rank()
        self.comm_size = self.args.comm_size = self.framework.size()
        perftrace.set_logdir(self.output_folder)
        # Delete previous logfile
        if self.my_rank == 0:
            if os.path.isfile(self.logfile):
                os.remove(self.logfile)
        self.framework.barrier()
        # Configure the logging library
        log_level = logging.DEBUG if self.args.debug else logging.INFO
        logging.basicConfig(
            level=log_level,
            handlers=[
                logging.FileHandler(self.logfile, mode="a", encoding='utf-8'),
                logging.StreamHandler()
            ],
            format='[%(levelname)s] %(message)s [%(pathname)s:%(lineno)d]'
            # logging's max timestamp resolution is msecs, we will pass in usecs in the message
        )

        if self.args.my_rank == 0:
            logging.info(f"{utcnow()} Running DLIO with {self.args.comm_size} process(es)")
            try:
                logging.info(
                    f"{utcnow()} Reading YAML config file './configs/workload/{hydra_cfg.runtime.choices.workload}.yaml'")
            except:
                pass

        self.generate_only = self.args.generate_only
        self.do_profiling = self.args.do_profiling

        self.data_generator = None
        self.num_files_train = self.args.num_files_train
        self.num_samples = self.args.num_samples_per_file
        self.total_training_steps = self.args.total_training_steps

        self.epochs = self.args.epochs
        self.batch_size = self.args.batch_size
        self.computation_time = self.args.computation_time
        self.computation_time_stdev = self.args.computation_time_stdev

        if self.do_profiling:
            self.profiler = ProfilerFactory().get_profiler(self.args.profiler)

        if self.args.generate_data:
            self.data_generator = GeneratorFactory.get_generator(self.args.format)

        # Checkpointing support
        self.do_checkpoint = self.args.do_checkpoint
        self.steps_between_checkpoints = self.args.steps_between_checkpoints
        self.epochs_between_checkpoints = self.args.epochs_between_checkpoints
        self.checkpoint_after_epoch = self.args.checkpoint_after_epoch

        # Evaluation support
        self.do_eval = self.args.do_eval
        self.num_files_eval = self.args.num_files_eval

        self.batch_size_eval = self.args.batch_size_eval
        self.eval_time = self.args.eval_time
        self.eval_time_stdev = self.args.eval_time_stdev
        self.eval_after_epoch = self.args.eval_after_epoch
        self.epochs_between_evals = self.args.epochs_between_evals

        # Hold various lists/dicts for statistics
        self.time_to_load_train_batch = []
        self.time_to_process_train_batch = []

        self.time_to_load_eval_batch = []
        self.time_to_process_eval_batch = []

        self.epoch_time_ranges = []
        self.eval_time_ranges = []

        self.ckpt_time_ranges = []

        # Indexed by epoch number, contains start-end timestamps and other information
        self.per_epoch_stats = {}
        self.stats = StatsCounter()
    def initialize(self):
        """
        Initializes the benchmark runtime.
        - It generates the required data
        - Start profiling session for Darshan and Tensorboard.
        """
        self.framework.barrier()
        if self.args.debug and self.args.my_rank == 0:
            input("Debug mode: Press enter to start\n")

        if self.args.generate_data:
            if self.args.my_rank == 0:
                logging.info(f"{utcnow()} Starting data generation")
            self.data_generator.generate()
            # important to have this barrier to ensure that the data generation is done for all the ranks
            self.framework.barrier()
            if self.args.my_rank == 0:
                logging.info(f"{utcnow()} Generation done")

        if not self.generate_only and self.do_profiling:
            self.profiler.start()
            self.framework.start_framework_profiler()
            self.framework.barrier()
            if self.args.my_rank == 0:
                logging.info(f"{utcnow()} Profiling Started with {self.args.profiler}")
        self.framework.init_loader(self.args.format, self.args.data_loader)
        self.framework.barrier()
        file_list_train = []
        file_list_eval = []
        for dataset_type in [DatasetType.TRAIN, DatasetType.VALID]:
            filenames = self.storage.walk_node(os.path.join(self.args.data_folder, f"{DatasetType.TRAIN}"))
            if self.storage.get_node(
                    os.path.join(self.args.data_folder, f"{DatasetType.TRAIN}",
                                 filenames[0])) == MetadataType.DIRECTORY:
                fullpaths = self.storage.walk_node(os.path.join(self.args.data_folder, f"{DatasetType.TRAIN}/*/*"),
                                                   use_pattern=True)
            else:
                fullpaths = [self.storage.get_uri(os.path.join(self.args.data_folder, f"{DatasetType.TRAIN}", entry))
                             for entry
                             in filenames]
            if dataset_type is DatasetType.TRAIN:
                file_list_train = fullpaths
            elif dataset_type is DatasetType.VALID:
                file_list_eval = fullpaths
        self.args.derive_configurations(file_list_train, file_list_eval)
        self.args.validate()
        self.framework.barrier()
<<<<<<< HEAD


    @perftrace.event_logging
=======
        self.total_compute_time = 0.0
    
>>>>>>> f32b0ab7
    def _eval(self, epoch):
        """
        Evaluation loop will read a separate dataset and has its own own computation time.
        """
        self.args.reconfigure(epoch, DatasetType.VALID)
        step = 1
        total = math.floor(self.num_samples * self.num_files_eval / self.batch_size_eval / self.comm_size)
<<<<<<< HEAD
        t0 = time()
        loader = self.framework.get_loader(DatasetType.VALID)
        loader.read(epoch_number=epoch)

        start_time = time()
        for batch in loader.next():
            end_time = time()
            perftrace.event_complete(f"eval_epoch_{epoch}_step_{step}", "DLIO_BENCHMARK", start_time,
                                     end_time - start_time)

=======
        t0 = time() 
        reader = self.framework.get_reader(DatasetType.VALID)
        total_compute_time = 0.0
        start_time = time()
        time_epoch = {}
        time_epoch['epoch'] = epoch
        time_epoch['time_per_step'] = []
        for batch in reader.next():
>>>>>>> f32b0ab7
            self.stats.eval_batch_loaded(epoch, step, t0)
            if step == 2: 
                start_time = time()
            if self.eval_time > 0:
                if self.eval_time_stdev > 0:
                    eval_time = random.normal(self.eval_time, self.eval_time_stdev)
                else:
                    eval_time = self.eval_time
                if step > 1:
                    total_compute_time += eval_time
                self.framework.compute(epoch, step, eval_time)
            t1 = time()
            time_epoch['time_per_step'].append(t1 - t0)
            self.stats.eval_batch_processed(epoch, step, t0)

            step += 1
            if step > total:
<<<<<<< HEAD
                return step - 1

            t0 = time()
            start_time = time()
=======
                break
                
            self.framework.barrier()
            t0 = time()
        end_time = time()
        self.total_compute_time += total_compute_time
        auu = (end_time - start_time - total_compute_time) / total_compute_time
        time_epoch['auu'] = auu
        time_epoch['throughput'] = total*self.batch_size_eval/(end_time - start_time)
        if self.my_rank == 0 and total_compute_time >0.:            
            logging.info(f"{utcnow()} Epoch {epoch} [eval] accelerator_under_utilization (%): {auu*100:.4f}")
            logging.info(f"{utcnow()} Epoch {epoch} [eval] throughput (samples/second): {time_epoch['throughput']*self.comm_size}")

        self.json['eval'].append(time_epoch)
>>>>>>> f32b0ab7
        return step - 1


    @perftrace.event_logging
    def _train(self, epoch):
        self.args.reconfigure(epoch, DatasetType.TRAIN)
        """
        Training loop for reading the dataset and performing training computations.
        :return: returns total steps.
        """
        block = 1  # A continuous period of training steps, ended by checkpointing
        block_step = overall_step = 1  # Steps are taken within blocks
        max_steps = math.floor(self.num_samples * self.num_files_train / self.batch_size / self.comm_size)
        self.steps_per_epoch = max_steps
        # Start the very first block
        self.stats.start_block(epoch, block)
        t0 = time()
<<<<<<< HEAD
        loader = self.framework.get_loader(dataset_type=DatasetType.TRAIN)
        loader.read(epoch_number=epoch)
        start_time = time()
        for batch in loader.next():
            end_time = time()
            perftrace.event_complete(f"train_epoch_{epoch}_step_{block_step}", "DLIO_BENCHMARK", start_time,
                                     end_time - start_time)


            self.stats.batch_loaded(epoch, overall_step, block, t0)

=======
        reader = self.framework.get_reader(dataset_type=DatasetType.TRAIN)

        total_compute_time = 0.0
        start_time = time()

        time_epoch = {}
        time_epoch['epoch'] = epoch
        time_epoch['time_per_step'] = []
        for batch in reader.next():
            if overall_step == 2:
                start_time = time()
            logging.debug(f"{utcnow()} Rank {self.my_rank} batch: {batch[:][1:]}")
            self.stats.batch_loaded(epoch, overall_step, block, t0)
>>>>>>> f32b0ab7
            # Log a new block, unless it's the first one which we've already logged before the loop
            if block_step == 1 and block != 1:
                self.stats.start_block(epoch, block)

            if self.computation_time > 0:
                self.framework.trace_object("Train", overall_step, 1)
                if self.computation_time_stdev > 0:
                    computation_time = random.normal(self.computation_time, self.computation_time_stdev)
                else:
                    computation_time = self.computation_time
                if overall_step > 1:
                    total_compute_time += computation_time
                self.framework.compute(epoch, block_step, computation_time)
            self.framework.barrier()
<<<<<<< HEAD
            self.stats.batch_processed(epoch, overall_step, block, t0)

            if self.do_checkpoint and (self.steps_between_checkpoints >= 0) and overall_step == self.next_checkpoint_step:
=======
            t1 = time()
            time_epoch['time_per_step'].append(t1 - t0)
            self.stats.batch_processed(epoch, overall_step, block, t0)

            if self.do_checkpoint and (self.steps_between_checkpoints>=0) and overall_step == self.next_checkpoint_step:
>>>>>>> f32b0ab7
                self.stats.end_block(epoch, block, block_step)
                self.stats.start_ckpt(epoch, block, overall_step)
                self.framework.checkpoint(epoch, overall_step)
                self.stats.end_ckpt(epoch, block)
                block += 1
                # Reset the number of steps after every checkpoint to mark the start of a new block
                block_step = 1
                self.next_checkpoint_step += self.steps_between_checkpoints
            else:
                block_step += 1

            if overall_step >= max_steps or overall_step == self.total_training_steps:
<<<<<<< HEAD
                if self.args.my_rank == 0:
                    logging.info(f"{utcnow()} Maximum number of steps reached")
                if (block_step != 1 and self.do_checkpoint) or (not self.do_checkpoint):
                    self.stats.end_block(epoch, block, block_step - 1)
                break

=======
                if self.args.my_rank==0:
                    logging.info(f"{utcnow()} Maximum number of steps reached")
                if (block_step!=1 and self.do_checkpoint) or (not self.do_checkpoint):
                    self.stats.end_block(epoch, block, block_step-1)
                break                
>>>>>>> f32b0ab7
            overall_step += 1
            t0 = time()
            start_time = time()

        self.framework.barrier()
        if self.do_checkpoint and (self.steps_between_checkpoints < 0) and (epoch == self.next_checkpoint_epoch):
            self.stats.end_block(epoch, block, block_step)
            self.stats.start_ckpt(epoch, block, overall_step)
            self.framework.checkpoint(epoch, overall_step)
            self.stats.end_ckpt(epoch, block)
            self.next_checkpoint_epoch += self.epochs_between_checkpoints
<<<<<<< HEAD
        logging.info(f"{utcnow()} Train on rank {self.my_rank} ran for {overall_step} steps")
        return overall_step

    @perftrace.event_logging
=======
        end_time = time()
        self.total_compute_time += total_compute_time
        auu = (end_time - start_time - total_compute_time) / total_compute_time
        time_epoch['auu'] = auu
        time_epoch['throughput'] = max_steps*self.batch_size/(end_time - start_time)
        if self.my_rank == 0 and total_compute_time >0.0:            
            logging.info(f"{utcnow()} Epoch {epoch} [training] accelerator_under_utilization (%): {auu*100:.4f}")
            logging.info(f"{utcnow()} Epoch {epoch} [training] throughput (samples/second): {time_epoch['throughput']*self.comm_size}")

        self.json['train'].append(time_epoch)
        return overall_step

>>>>>>> f32b0ab7
    def run(self):
        """
        Run the total epochs for training. 
        On each epoch, it prepares dataset for reading, it trains, and finalizes the dataset.
        If evaluation is enabled, it reads the eval dataset, performs evaluation and finalizes.
        """
<<<<<<< HEAD
        self.start_timestamp = time()
=======
        self.start_timestamp=time()
        self.json['start_time'] = self.start_timestamp
>>>>>>> f32b0ab7
        if not self.generate_only:
            # Print out the expected number of steps for each epoch and evaluation
            if self.my_rank == 0:
                total = math.floor(self.num_samples * self.num_files_train / self.batch_size / self.comm_size)
                logging.info(
                    f"{utcnow()} Max steps per epoch: {total} = {self.num_samples} * {self.num_files_train} / {self.batch_size} / {self.comm_size} (samples per file * num files / batch size / comm size)")

                if self.do_eval:
                    total = math.floor(self.num_samples * self.num_files_eval / self.batch_size_eval / self.comm_size)
                    logging.info(
                        f"{utcnow()} Steps per eval: {total} = {self.num_samples} * {self.num_files_eval} / {self.batch_size_eval} / {self.comm_size} (samples per file * num files / batch size eval / comm size)")

            # Keep track of the next epoch at which we will evaluate
            next_eval_epoch = self.eval_after_epoch
            self.next_checkpoint_epoch = self.checkpoint_after_epoch

            for epoch in range(1, self.epochs + 1):
                self.framework.barrier()
                self.next_checkpoint_step = self.steps_between_checkpoints
                self.stats.start_epoch(epoch)

                # Initialize the dataset
                self.framework.get_loader(dataset_type=DatasetType.TRAIN)
                #

                steps = self._train(epoch)
                self.stats.end_epoch(epoch, steps)
                logging.debug(f"{utcnow()} Rank {self.my_rank} returned after {steps} steps.")
<<<<<<< HEAD
                self.framework.get_loader(DatasetType.TRAIN).finalize()

=======
                self.framework.barrier()
                self.framework.get_reader(DatasetType.TRAIN).finalize()
>>>>>>> f32b0ab7
                # Perform evaluation if enabled
                if self.do_eval and epoch >= next_eval_epoch:
                    next_eval_epoch += self.epochs_between_evals

                    self.stats.start_eval(epoch)

                    # Initialize the eval dataset
                    self.framework.get_loader(DatasetType.VALID).read(epoch)

                    self._eval(epoch)
                    self.stats.end_eval(epoch)

<<<<<<< HEAD
                    self.framework.get_loader(DatasetType.VALID).finalize()

=======
                    self.framework.barrier()
                    self.framework.get_reader(DatasetType.VALID).finalize()
        self.stop_timestamp=time()
        self.json['stop_time'] = self.start_timestamp        
>>>>>>> f32b0ab7
    def finalize(self):
        """
        It finalizes the dataset once training is completed.
        """
        self.framework.barrier()
        if not self.generate_only:
            if self.do_profiling:
                self.profiler.stop()
                self.framework.stop_framework_profiler()
                self.framework.barrier()
                if self.my_rank == 0:
                    logging.info(f"{utcnow()} Profiling stopped")
            if not self.args.keep_files:
                logging.info(f"{utcnow()} Keep files set to False. Deleting dataset")
                self.framework.barrier()
                if self.my_rank == 0:
                    if self.storage.get_node(self.args.data_folder):
                        self.storage.delete_node(self.args.data_folder)
                        logging.info(f"{utcnow()} Deleted data files")

            # Save collected stats to disk
            self.stats.save_data()
        self.framework.barrier()
<<<<<<< HEAD
        if self.my_rank == 0:
            logging.info(f"{utcnow()} Saved outputs in {self.output_folder}")

=======
        total_elapsed_time = self.stop_timestamp - self.start_timestamp
        train_auu = [a['auu'] for a in self.json['train']]
        train_throughput = [a['throughput'] for a in self.json['train']]

        if len(self.json['eval'])>0:
            eval_auu = [a['auu'] for a in self.json['eval']]
            eval_throughput = [a['throughput'] for a in self.json['eval']]

        with open(f'{self.output_folder}/output_{self.my_rank}.json', 'w', encoding='utf-8') as f:
            json.dump(self.json, f, ensure_ascii=False, indent=4) 
        if self.my_rank==0:
            logging.info(f"{utcnow()} Saved outputs in {self.output_folder}")   
            metric="Averaged metric over all epochs\n[METRIC] ==================================================\n"
            metric = metric + f"[METRIC] Training Accelerator Under Utilization (%): {np.mean(train_auu)*100:.4f} ({np.std(train_auu)*100:.4f})\n"
            metric = metric + f"[METRIC] Training Throughput (samples/second): {np.mean(train_throughput)*self.comm_size:.6f} ({np.std(train_throughput)*self.comm_size:.6f})\n"

            if len(self.json['eval'])>0:
                metric = metric + f"[METRIC] Eval Accelerator Under Utilization (%): {np.mean(eval_auu)*100:.4f} ({np.std(eval_auu)*100:.4f})\n"
                metric = metric + f"[METRIC] Eval Throughput (samples/second): {np.mean(eval_throughput)*self.comm_size:.6f} ({np.std(eval_throughput)*self.comm_size:.6f})\n"
            metric+="[METRIC] ==================================================\n"
            logging.info(metric)     
>>>>>>> f32b0ab7

@measure_performance
@hydra.main(version_base=None, config_path="../configs", config_name="config")
def main(cfg: DictConfig) -> None:
    """
    The main method to start the benchmark runtime.
    """
    os.environ["DARSHAN_DISABLE"] = "1"
    benchmark = DLIOBenchmark(cfg['workload'])
    benchmark.initialize()
    benchmark.run()
    benchmark.finalize()


if __name__ == '__main__':
    main()
    exit(0)<|MERGE_RESOLUTION|>--- conflicted
+++ resolved
@@ -19,13 +19,9 @@
 import hydra
 import logging
 import pandas as pd
-<<<<<<< HEAD
 from time import time, sleep
-=======
-from time import time
 import json 
 import numpy as np
->>>>>>> f32b0ab7
 
 # Reduce TF and CUDA logging
 from numpy import random
@@ -71,11 +67,7 @@
         """
         self.args = ConfigArguments.get_instance()
         LoadConfig(self.args, cfg)
-<<<<<<< HEAD
         self.storage = StorageFactory().get_storage(self.args.storage_type, self.args.storage_root, self.args.framework)
-
-=======
-        self.args.validate()
         self.json = {}
 
         self.json['train']=[]
@@ -93,7 +85,6 @@
         self.logfile = os.path.join(self.output_folder, self.args.log_file)
         self.data_folder = self.args.data_folder
         os.makedirs(self.output_folder, exist_ok=True)
->>>>>>> f32b0ab7
         self.storage_root = self.args.storage_root
         if self.args.storage_root:
             self.storage.create_namespace(exist_ok=True)
@@ -240,14 +231,9 @@
         self.args.derive_configurations(file_list_train, file_list_eval)
         self.args.validate()
         self.framework.barrier()
-<<<<<<< HEAD
-
+        self.total_compute_time = 0.0
 
     @perftrace.event_logging
-=======
-        self.total_compute_time = 0.0
-    
->>>>>>> f32b0ab7
     def _eval(self, epoch):
         """
         Evaluation loop will read a separate dataset and has its own own computation time.
@@ -255,30 +241,23 @@
         self.args.reconfigure(epoch, DatasetType.VALID)
         step = 1
         total = math.floor(self.num_samples * self.num_files_eval / self.batch_size_eval / self.comm_size)
-<<<<<<< HEAD
-        t0 = time()
+
         loader = self.framework.get_loader(DatasetType.VALID)
         loader.read(epoch_number=epoch)
 
         start_time = time()
-        for batch in loader.next():
-            end_time = time()
-            perftrace.event_complete(f"eval_epoch_{epoch}_step_{step}", "DLIO_BENCHMARK", start_time,
-                                     end_time - start_time)
-
-=======
-        t0 = time() 
-        reader = self.framework.get_reader(DatasetType.VALID)
         total_compute_time = 0.0
-        start_time = time()
         time_epoch = {}
         time_epoch['epoch'] = epoch
         time_epoch['time_per_step'] = []
-        for batch in reader.next():
->>>>>>> f32b0ab7
+        t0 = time()        
+        for batch in loader.next():
+            t1 = time()
+            perftrace.event_complete(f"eval_epoch_{epoch}_step_{step}", "DLIO_BENCHMARK", t0,
+                                     t1 - t0)
             self.stats.eval_batch_loaded(epoch, step, t0)
             if step == 2: 
-                start_time = time()
+                first_step = t1 - t0
             if self.eval_time > 0:
                 if self.eval_time_stdev > 0:
                     eval_time = random.normal(self.eval_time, self.eval_time_stdev)
@@ -293,19 +272,12 @@
 
             step += 1
             if step > total:
-<<<<<<< HEAD
-                return step - 1
-
+                break
             t0 = time()
-            start_time = time()
-=======
-                break
-                
             self.framework.barrier()
-            t0 = time()
         end_time = time()
         self.total_compute_time += total_compute_time
-        auu = (end_time - start_time - total_compute_time) / total_compute_time
+        auu = (end_time - start_time - total_compute_time - first_step) / total_compute_time
         time_epoch['auu'] = auu
         time_epoch['throughput'] = total*self.batch_size_eval/(end_time - start_time)
         if self.my_rank == 0 and total_compute_time >0.:            
@@ -313,7 +285,6 @@
             logging.info(f"{utcnow()} Epoch {epoch} [eval] throughput (samples/second): {time_epoch['throughput']*self.comm_size}")
 
         self.json['eval'].append(time_epoch)
->>>>>>> f32b0ab7
         return step - 1
 
 
@@ -330,34 +301,23 @@
         self.steps_per_epoch = max_steps
         # Start the very first block
         self.stats.start_block(epoch, block)
-        t0 = time()
-<<<<<<< HEAD
+
         loader = self.framework.get_loader(dataset_type=DatasetType.TRAIN)
         loader.read(epoch_number=epoch)
         start_time = time()
-        for batch in loader.next():
-            end_time = time()
-            perftrace.event_complete(f"train_epoch_{epoch}_step_{block_step}", "DLIO_BENCHMARK", start_time,
-                                     end_time - start_time)
-
-
-            self.stats.batch_loaded(epoch, overall_step, block, t0)
-
-=======
-        reader = self.framework.get_reader(dataset_type=DatasetType.TRAIN)
-
-        total_compute_time = 0.0
-        start_time = time()
-
         time_epoch = {}
         time_epoch['epoch'] = epoch
         time_epoch['time_per_step'] = []
-        for batch in reader.next():
-            if overall_step == 2:
-                start_time = time()
-            logging.debug(f"{utcnow()} Rank {self.my_rank} batch: {batch[:][1:]}")
+        total_compute_time = 0.0
+        t0 = time()        
+        for batch in loader.next():
+            t1 = time()
+            if (overall_step == 1):
+                first_step = t1 - t0
+            perftrace.event_complete(f"train_epoch_{epoch}_step_{block_step}", "DLIO_BENCHMARK", t0,
+                                     t1 - t0)
             self.stats.batch_loaded(epoch, overall_step, block, t0)
->>>>>>> f32b0ab7
+
             # Log a new block, unless it's the first one which we've already logged before the loop
             if block_step == 1 and block != 1:
                 self.stats.start_block(epoch, block)
@@ -372,17 +332,10 @@
                     total_compute_time += computation_time
                 self.framework.compute(epoch, block_step, computation_time)
             self.framework.barrier()
-<<<<<<< HEAD
             self.stats.batch_processed(epoch, overall_step, block, t0)
-
-            if self.do_checkpoint and (self.steps_between_checkpoints >= 0) and overall_step == self.next_checkpoint_step:
-=======
             t1 = time()
             time_epoch['time_per_step'].append(t1 - t0)
-            self.stats.batch_processed(epoch, overall_step, block, t0)
-
-            if self.do_checkpoint and (self.steps_between_checkpoints>=0) and overall_step == self.next_checkpoint_step:
->>>>>>> f32b0ab7
+            if self.do_checkpoint and (self.steps_between_checkpoints >= 0) and overall_step == self.next_checkpoint_step:
                 self.stats.end_block(epoch, block, block_step)
                 self.stats.start_ckpt(epoch, block, overall_step)
                 self.framework.checkpoint(epoch, overall_step)
@@ -395,24 +348,13 @@
                 block_step += 1
 
             if overall_step >= max_steps or overall_step == self.total_training_steps:
-<<<<<<< HEAD
                 if self.args.my_rank == 0:
                     logging.info(f"{utcnow()} Maximum number of steps reached")
                 if (block_step != 1 and self.do_checkpoint) or (not self.do_checkpoint):
                     self.stats.end_block(epoch, block, block_step - 1)
                 break
-
-=======
-                if self.args.my_rank==0:
-                    logging.info(f"{utcnow()} Maximum number of steps reached")
-                if (block_step!=1 and self.do_checkpoint) or (not self.do_checkpoint):
-                    self.stats.end_block(epoch, block, block_step-1)
-                break                
->>>>>>> f32b0ab7
             overall_step += 1
             t0 = time()
-            start_time = time()
-
         self.framework.barrier()
         if self.do_checkpoint and (self.steps_between_checkpoints < 0) and (epoch == self.next_checkpoint_epoch):
             self.stats.end_block(epoch, block, block_step)
@@ -420,15 +362,9 @@
             self.framework.checkpoint(epoch, overall_step)
             self.stats.end_ckpt(epoch, block)
             self.next_checkpoint_epoch += self.epochs_between_checkpoints
-<<<<<<< HEAD
-        logging.info(f"{utcnow()} Train on rank {self.my_rank} ran for {overall_step} steps")
-        return overall_step
-
-    @perftrace.event_logging
-=======
         end_time = time()
         self.total_compute_time += total_compute_time
-        auu = (end_time - start_time - total_compute_time) / total_compute_time
+        auu = (end_time - start_time - total_compute_time - first_step) / total_compute_time
         time_epoch['auu'] = auu
         time_epoch['throughput'] = max_steps*self.batch_size/(end_time - start_time)
         if self.my_rank == 0 and total_compute_time >0.0:            
@@ -438,19 +374,15 @@
         self.json['train'].append(time_epoch)
         return overall_step
 
->>>>>>> f32b0ab7
+    @perftrace.event_logging
     def run(self):
         """
         Run the total epochs for training. 
         On each epoch, it prepares dataset for reading, it trains, and finalizes the dataset.
         If evaluation is enabled, it reads the eval dataset, performs evaluation and finalizes.
         """
-<<<<<<< HEAD
         self.start_timestamp = time()
-=======
-        self.start_timestamp=time()
         self.json['start_time'] = self.start_timestamp
->>>>>>> f32b0ab7
         if not self.generate_only:
             # Print out the expected number of steps for each epoch and evaluation
             if self.my_rank == 0:
@@ -479,13 +411,7 @@
                 steps = self._train(epoch)
                 self.stats.end_epoch(epoch, steps)
                 logging.debug(f"{utcnow()} Rank {self.my_rank} returned after {steps} steps.")
-<<<<<<< HEAD
                 self.framework.get_loader(DatasetType.TRAIN).finalize()
-
-=======
-                self.framework.barrier()
-                self.framework.get_reader(DatasetType.TRAIN).finalize()
->>>>>>> f32b0ab7
                 # Perform evaluation if enabled
                 if self.do_eval and epoch >= next_eval_epoch:
                     next_eval_epoch += self.epochs_between_evals
@@ -497,16 +423,10 @@
 
                     self._eval(epoch)
                     self.stats.end_eval(epoch)
-
-<<<<<<< HEAD
                     self.framework.get_loader(DatasetType.VALID).finalize()
 
-=======
-                    self.framework.barrier()
-                    self.framework.get_reader(DatasetType.VALID).finalize()
         self.stop_timestamp=time()
         self.json['stop_time'] = self.start_timestamp        
->>>>>>> f32b0ab7
     def finalize(self):
         """
         It finalizes the dataset once training is completed.
@@ -530,11 +450,6 @@
             # Save collected stats to disk
             self.stats.save_data()
         self.framework.barrier()
-<<<<<<< HEAD
-        if self.my_rank == 0:
-            logging.info(f"{utcnow()} Saved outputs in {self.output_folder}")
-
-=======
         total_elapsed_time = self.stop_timestamp - self.start_timestamp
         train_auu = [a['auu'] for a in self.json['train']]
         train_throughput = [a['throughput'] for a in self.json['train']]
@@ -556,7 +471,6 @@
                 metric = metric + f"[METRIC] Eval Throughput (samples/second): {np.mean(eval_throughput)*self.comm_size:.6f} ({np.std(eval_throughput)*self.comm_size:.6f})\n"
             metric+="[METRIC] ==================================================\n"
             logging.info(metric)     
->>>>>>> f32b0ab7
 
 @measure_performance
 @hydra.main(version_base=None, config_path="../configs", config_name="config")

--- conflicted
+++ resolved
@@ -69,29 +69,12 @@
         t0 = time()
         self.args = ConfigArguments.get_instance()
         LoadConfig(self.args, cfg)
-<<<<<<< HEAD
-        self.json = {}
-
-        self.json['train'] = []
-        self.json['eval'] = []
         if self.args.output_folder is None:
             try:
                 hydra_cfg = hydra.core.hydra_config.HydraConfig.get()
                 self.args.output_folder = hydra_cfg['runtime']['output_dir']
             except:
                 self.args.output_folder = 'output/'
-        try:
-            self.json['workload'] = hydra_cfg.runtime.choices.workload
-        except:
-            self.json['workload'] = cfg['model']
-=======
-        self.args.validate()
-        try:
-            hydra_cfg = hydra.core.hydra_config.HydraConfig.get()
-            self.args.output_folder = hydra_cfg['runtime']['output_dir']
-        except:
-            self.args.output_folder = 'output/'         
->>>>>>> fbcc24e0
         self.output_folder = self.args.output_folder
         PerfTrace.initialize_log(self.args.output_folder)
         with Profile(name=f"{self.__init__.__qualname__}", cat=MODULE_DLIO_BENCHMARK):
@@ -162,53 +145,13 @@
             self.do_eval = self.args.do_eval
             self.num_files_eval = self.args.num_files_eval
 
-<<<<<<< HEAD
             self.batch_size_eval = self.args.batch_size_eval
             self.eval_time = self.args.eval_time
             self.eval_time_stdev = self.args.eval_time_stdev
             self.eval_after_epoch = self.args.eval_after_epoch
             self.epochs_between_evals = self.args.epochs_between_evals
-
-            # Hold various lists/dicts for statistics
-            self.time_to_load_train_batch = []
-            self.time_to_process_train_batch = []
-
-            self.time_to_load_eval_batch = []
-            self.time_to_process_eval_batch = []
-
-            self.epoch_time_ranges = []
-            self.eval_time_ranges = []
-
-            self.ckpt_time_ranges = []
-
-            # Indexed by epoch number, contains start-end timestamps and other information
-            self.per_epoch_stats = {}
-            self.stats = StatsCounter()
-
-    @dlp.log
-=======
-        if self.args.generate_data:
-            self.data_generator = GeneratorFactory.get_generator(self.args.format)
-
-        # Checkpointing support
-        self.do_checkpoint = self.args.do_checkpoint
-        self.steps_between_checkpoints = self.args.steps_between_checkpoints
-        self.epochs_between_checkpoints = self.args.epochs_between_checkpoints
-        self.checkpoint_after_epoch = self.args.checkpoint_after_epoch
-        
-        # Evaluation support
-        self.do_eval = self.args.do_eval
-        self.num_files_eval = self.args.num_files_eval
-
-        self.batch_size_eval = self.args.batch_size_eval
-        self.eval_time = self.args.eval_time
-        self.eval_time_stdev = self.args.eval_time_stdev        
-        self.eval_after_epoch = self.args.eval_after_epoch
-        self.epochs_between_evals = self.args.epochs_between_evals
-
-        # Indexed by epoch number, contains start-end timestamps and other information
         self.stats = StatsCounter()
->>>>>>> fbcc24e0
+    @dlp.log
     def initialize(self):
         """
         Initializes the benchmark runtime.
@@ -255,7 +198,6 @@
         self.args.derive_configurations(file_list_train, file_list_eval)
         self.args.validate()
         self.framework.barrier()
-        self.total_compute_time = 0.0
 
     @dlp.log
     def _eval(self, epoch):
@@ -265,33 +207,16 @@
         self.args.reconfigure(epoch, DatasetType.VALID)
         step = 1
         total = math.floor(self.num_samples * self.num_files_eval / self.batch_size_eval / self.comm_size)
-<<<<<<< HEAD
-
         loader = self.framework.get_loader(DatasetType.VALID)
         loader.read()
-
-        start_time = time()
-        total_compute_time = 0.0
-        time_epoch = {}
-        time_epoch['epoch'] = epoch
-        time_epoch['time_per_step'] = []
         t0 = time()
         for batch in dlp.iter(loader.next()):
-            t1 = time()
-=======
-        t0 = time() 
-        reader = self.framework.get_reader(DatasetType.VALID)
-        total_compute_time = 0.0
-        for batch in reader.next():
->>>>>>> fbcc24e0
             self.stats.eval_batch_loaded(epoch, step, t0)
             if self.eval_time > 0:
                 if self.eval_time_stdev > 0:
                     eval_time = random.normal(self.eval_time, self.eval_time_stdev)
                 else:
                     eval_time = self.eval_time
-                if step > 1:
-                    total_compute_time += eval_time
                 self.framework.compute(epoch, step, eval_time)
             self.stats.eval_batch_processed(epoch, step, t0, eval_time)
 
@@ -299,23 +224,6 @@
             if step > total:
                 break
             t0 = time()
-<<<<<<< HEAD
-            self.framework.barrier()
-        end_time = time()
-        self.total_compute_time += total_compute_time
-        if (total_compute_time > 0):
-            auu = (end_time - start_time - total_compute_time - time_epoch['time_per_step'][0]) / total_compute_time
-        else:
-            auu = 100000000
-        time_epoch['auu'] = auu
-        time_epoch['throughput'] = total*self.batch_size_eval/(end_time - start_time)
-        if self.my_rank == 0 and total_compute_time >0.:
-            logging.info(f"{utcnow()} Epoch {epoch} [eval] accelerator_under_utilization (%): {auu*100:.4f}")
-            logging.info(f"{utcnow()} Epoch {epoch} [eval] throughput (samples/second): {time_epoch['throughput']*self.comm_size}")
-
-        self.json['eval'].append(time_epoch)
-=======
->>>>>>> fbcc24e0
         return step - 1
     @dlp.log
     def _train(self, epoch):
@@ -333,18 +241,8 @@
 
         loader = self.framework.get_loader(dataset_type=DatasetType.TRAIN)
         loader.read()
-        start_time = time()
-<<<<<<< HEAD
-        time_epoch = {}
-        time_epoch['epoch'] = epoch
-        time_epoch['time_per_step'] = []
-        total_compute_time = 0.0
         t0 = time()
         for batch in dlp.iter(loader.next()):
-=======
-        for batch in reader.next():
-            logging.debug(f"{utcnow()} Rank {self.my_rank} batch: {batch[:][1:]}")
->>>>>>> fbcc24e0
             self.stats.batch_loaded(epoch, overall_step, block, t0)
 
             # Log a new block, unless it's the first one which we've already logged before the loop
@@ -357,21 +255,11 @@
                     computation_time = random.normal(self.computation_time, self.computation_time_stdev)
                 else:
                     computation_time = self.computation_time
-                if overall_step > 1:
-                    total_compute_time += computation_time
                 self.framework.compute(epoch, block_step, computation_time)
             self.framework.barrier()
-<<<<<<< HEAD
-            self.stats.batch_processed(epoch, overall_step, block, t0)
-            t1 = time()
-            time_epoch['time_per_step'].append(t1 - t0)
+            self.stats.batch_processed(epoch, overall_step, block, t0, computation_time)
             if self.do_checkpoint and (
                     self.steps_between_checkpoints >= 0) and overall_step == self.next_checkpoint_step:
-=======
-            self.stats.batch_processed(epoch, overall_step, block, t0, computation_time)
-
-            if self.do_checkpoint and (self.steps_between_checkpoints>=0) and overall_step == self.next_checkpoint_step:
->>>>>>> fbcc24e0
                 self.stats.end_block(epoch, block, block_step)
                 self.stats.start_ckpt(epoch, block, overall_step)
                 self.framework.checkpoint(epoch, overall_step)
@@ -398,22 +286,6 @@
             self.framework.checkpoint(epoch, overall_step)
             self.stats.end_ckpt(epoch, block)
             self.next_checkpoint_epoch += self.epochs_between_checkpoints
-        end_time = time()
-<<<<<<< HEAD
-        self.total_compute_time += total_compute_time
-        if total_compute_time >0.0:
-            auu = (end_time - start_time - total_compute_time - time_epoch['time_per_step'][0]) / total_compute_time
-        else:
-            auu = 100000000
-        time_epoch['auu'] = auu
-        time_epoch['throughput'] = max_steps*self.batch_size/(end_time - start_time)
-        if self.my_rank == 0 and total_compute_time >0.0:
-            logging.info(f"{utcnow()} Epoch {epoch} [training] accelerator_under_utilization (%): {auu*100:.4f}")
-            logging.info(f"{utcnow()} Epoch {epoch} [training] throughput (samples/second): {time_epoch['throughput']*self.comm_size}")
-
-        self.json['train'].append(time_epoch)
-=======
->>>>>>> fbcc24e0
         return overall_step
 
     @dlp.log
@@ -423,13 +295,7 @@
         On each epoch, it prepares dataset for reading, it trains, and finalizes the dataset.
         If evaluation is enabled, it reads the eval dataset, performs evaluation and finalizes.
         """
-<<<<<<< HEAD
-        self.start_timestamp = time()
-        self.json['start_time'] = self.start_timestamp
-=======
-        self.start_timestamp=time()
         self.stats.start_run()
->>>>>>> fbcc24e0
         if not self.generate_only:
             # Print out the expected number of steps for each epoch and evaluation
             if self.my_rank == 0:
@@ -447,21 +313,11 @@
             self.next_checkpoint_epoch = self.checkpoint_after_epoch
 
             for epoch in range(1, self.epochs + 1):
-<<<<<<< HEAD
-                self.framework.barrier()
-                self.next_checkpoint_step = self.steps_between_checkpoints
-                self.stats.start_epoch(epoch)
+                self.next_checkpoint_step = self.steps_between_checkpoints                
+                self.stats.start_train(epoch)
 
                 # Initialize the dataset
                 self.framework.init_loader(self.args.format, self.args.data_loader, epoch_number=epoch)
-                #
-
-=======
-                self.next_checkpoint_step = self.steps_between_checkpoints                
-                self.stats.start_train(epoch)
-                # Initialize the dataset
-                self.framework.get_reader(dataset_type=DatasetType.TRAIN).read(epoch)
->>>>>>> fbcc24e0
                 steps = self._train(epoch)
                 self.stats.end_train(epoch, steps)
                 logging.debug(f"{utcnow()} Rank {self.my_rank} returned after {steps} steps.")
@@ -473,18 +329,9 @@
                     self.stats.start_eval(epoch)
                     self._eval(epoch)
                     self.stats.end_eval(epoch)
-                    self.framework.get_loader(DatasetType.VALID).finalize()
-
-<<<<<<< HEAD
-        self.stop_timestamp=time()
-        self.json['stop_time'] = self.start_timestamp        
-    @dlp.log
-=======
-                    self.framework.barrier()
                     self.framework.get_reader(DatasetType.VALID).finalize()
         self.stats.end_run()
-
->>>>>>> fbcc24e0
+    @dlp.log
     def finalize(self):
         """
         It finalizes the dataset once training is completed.

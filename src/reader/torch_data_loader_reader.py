"""
   Copyright (c) 2022, UChicago Argonne, LLC
   All Rights Reserved

   Licensed under the Apache License, Version 2.0 (the "License");
   you may not use this file except in compliance with the License.
   You may obtain a copy of the License at

       http://www.apache.org/licenses/LICENSE-2.0

   Unless required by applicable law or agreed to in writing, software
   distributed under the License is distributed on an "AS IS" BASIS,
   WITHOUT WARRANTIES OR CONDITIONS OF ANY KIND, either express or implied.
   See the License for the specific language governing permissions and
   limitations under the License.
"""
import math
import logging
import numpy as np
from time import time
import os

from src.utils.utility import utcnow, timeit

from torch.utils.data import Dataset, DataLoader
from torch.utils.data.distributed import DistributedSampler

from src.common.enumerations import Shuffle, FormatType
from src.reader.reader_handler import FormatReader

from PIL import Image
import torchvision.transforms as transforms
import h5py


totensor=transforms.ToTensor()

### reading file of different formats.  resize is simple to keep the data uniform
def read_jpeg(filename):
    return totensor(Image.open(filename).resize((224, 224)))
<<<<<<< HEAD

@perftrace.event_logging
def read_png(filename):
    return totensor(Image.open(filename).resize((224, 224)))

@perftrace.event_logging
=======
def read_png(filename):
    return totensor(Image.open(filename).resize((224, 224)))
>>>>>>> ede82e46
def read_npz(filename):
    data = np.load(filename)
    x = data['records']
    y = data['labels'] 
    x.resize((224, 224), refcheck=False)
    return x, y
<<<<<<< HEAD

@perftrace.event_logging
=======
>>>>>>> ede82e46
def read_hdf5(f):
    file_h5 = h5py.File(f, 'r')
    d = file_h5['records'][:,:,:]
    l = file_h5['labels'][:]
    return d, l
<<<<<<< HEAD

@perftrace.event_logging
=======
>>>>>>> ede82e46
def read_file(f):
    with open(f, mode='rb') as file: # b is important -> binary
        return file.read()

filereader={
    FormatType.JPEG: read_jpeg, 
    FormatType.PNG: read_png, 
    FormatType.NPZ: read_npz, 
    FormatType.HDF5: read_hdf5, 
}

class TorchDataset(Dataset):
        """
        Currently, we only support loading one sample per file 
        TODO: support multiple samples per file
        """
        def __init__(self, samples, rank, format):
            self.samples = samples
            self.my_rank = rank
            try:
                self.read = filereader[format]
            except:
                print(f"Unsupported file reader for {format}. Reading the byte contents instead")
                self.read = read_file
            
        def __len__(self):
            return len(self.samples)

        @timeit
        def __getitem__(self, idx):
            logging.debug(f"{utcnow()} Rank {self.my_rank} reading {self.samples[idx]}")
            return self.read(self.samples[idx])

class TorchDataLoaderReader(FormatReader):
    """
    DataLoader reader and iterator logic.
    """

    def __init__(self, dataset_type):
        super().__init__(dataset_type)
        self.read_threads = self._args.read_threads
        self.computation_threads = self._args.computation_threads
        self.format = self._args.format
        
    def read(self, epoch_number):
        # superclass function shuffle the file list 
        super().read(epoch_number)
        do_shuffle = True if self.sample_shuffle != Shuffle.OFF else False
        if self._args.num_samples_per_file == 1:
            dataset = TorchDataset(self._file_list, self.my_rank, self.format)
        else:
            raise Exception(f"Multiple sample per file is currently unsupported in PyTorch reader")
        # TODO: In image segmentation, the distributed sampler is not used during eval, we could parametrize this away if needed
        # This handles the partitioning between ranks
        sampler = DistributedSampler(dataset, 
                                     num_replicas=self.comm_size, 
                                     rank=self.my_rank,
                                     shuffle=do_shuffle, 
                                     seed=self.seed)
        logging.debug(f"{utcnow()} Rank {self.my_rank} length of distributed sampler {len(sampler)} ")
        
        if self.read_threads>1:
            prefetch_factor = math.ceil(self.prefetch_size / self.read_threads)
        else:
            prefetch_factor = self.prefetch_size
        if prefetch_factor>0:
            if self.my_rank==0:
                logging.info(f"{utcnow()} Prefetch size is {self.prefetch_size}; prefetch factor of {prefetch_factor} will be set to Torch DataLoader.")
        else:
            if self.my_rank==0:
                logging.info(f"{utcnow()} Prefetch size is 0; a default prefetch factor of 2 will be set to Torch DataLoader.")
        self._dataset = DataLoader(dataset,
                                   batch_size=self.batch_size,
                                   sampler=sampler,
                                   num_workers=self.read_threads,
                                   pin_memory=True,
                                   drop_last=True,
                                   prefetch_factor=prefetch_factor if prefetch_factor >0 else 2) # 2 is the default value


        logging.debug(f"{utcnow()} Rank {self.my_rank} will read {len(self._dataset) * self.batch_size} files")

        self._dataset.sampler.set_epoch(epoch_number)
        # Must set the epoch in DistributedSampler to ensure proper shuffling
        # https://pytorch.org/docs/stable/data.html#torch.utils.data.distributed.DistributedSampler
    def next(self):
        super().next()
        logging.debug(f"{utcnow()} Rank {self.my_rank} should read {len(self._dataset)} batches")

        for batch in self._dataset:   
            yield batch

    def finalize(self):
        pass<|MERGE_RESOLUTION|>--- conflicted
+++ resolved
@@ -36,40 +36,30 @@
 totensor=transforms.ToTensor()
 
 ### reading file of different formats.  resize is simple to keep the data uniform
+@perftrace.event_logging
 def read_jpeg(filename):
     return totensor(Image.open(filename).resize((224, 224)))
-<<<<<<< HEAD
 
 @perftrace.event_logging
 def read_png(filename):
     return totensor(Image.open(filename).resize((224, 224)))
 
 @perftrace.event_logging
-=======
-def read_png(filename):
-    return totensor(Image.open(filename).resize((224, 224)))
->>>>>>> ede82e46
 def read_npz(filename):
     data = np.load(filename)
     x = data['records']
     y = data['labels'] 
     x.resize((224, 224), refcheck=False)
     return x, y
-<<<<<<< HEAD
 
 @perftrace.event_logging
-=======
->>>>>>> ede82e46
 def read_hdf5(f):
     file_h5 = h5py.File(f, 'r')
     d = file_h5['records'][:,:,:]
     l = file_h5['labels'][:]
     return d, l
-<<<<<<< HEAD
 
 @perftrace.event_logging
-=======
->>>>>>> ede82e46
 def read_file(f):
     with open(f, mode='rb') as file: # b is important -> binary
         return file.read()

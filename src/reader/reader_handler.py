"""
   Copyright (c) 2022, UChicago Argonne, LLC
   All Rights Reserved

   Licensed under the Apache License, Version 2.0 (the "License");
   you may not use this file except in compliance with the License.
   You may obtain a copy of the License at

       http://www.apache.org/licenses/LICENSE-2.0

   Unless required by applicable law or agreed to in writing, software
   distributed under the License is distributed on an "AS IS" BASIS,
   WITHOUT WARRANTIES OR CONDITIONS OF ANY KIND, either express or implied.
   See the License for the specific language governing permissions and
   limitations under the License.
"""
from abc import ABC, abstractmethod

from src.common.enumerations import FrameworkType, Shuffle, FileAccess, DatasetType, MetadataType, DataLoaderType, \
    ReadType
from src.framework.framework_factory import FrameworkFactory
from src.storage.storage_factory import StorageFactory
from src.utils.utility import utcnow
from src.utils.config import ConfigArguments
import numpy as np
import os
import math
import logging
from numpy import random
import glob


class FormatReader(ABC):
    def __init__(self, dataset_type, thread_index, epoch_number):
        self.thread_index = thread_index
        self._args = ConfigArguments.get_instance()
        logging.debug(f"Loading {self.classname} reader on thread {self.thread_index} from rank {self._args.my_rank}")
        self.dataset_type = dataset_type
        self.open_file_map = {}
        self.epoch_number = epoch_number

    @abstractmethod
    def open(self, filename):
        pass

    @abstractmethod
    def close(self, filename):
        pass

    @abstractmethod
    def get_sample(self, filename, sample_index):
        pass

    @abstractmethod
    def next(self):
        random_image = np.random.rand(self._args.max_dimension, self._args.max_dimension)
        batch_size = self._args.batch_size if self.dataset_type is DatasetType.TRAIN else self._args.batch_size_eval
        batch = []
        image_processed = 0
        batches_processed = 0
        total_images = len(self._args.file_map[self.thread_index])
        logging.debug(f"{utcnow()} Reading {total_images} images thread {self.thread_index} rank {self._args.my_rank}")

        for filename, sample_index in self._args.file_map[self.thread_index]:
            if filename not in self.open_file_map:
                self.open_file_map[filename] = self.open(filename)
            image = self.get_sample(filename, sample_index)
            batch.append(image)
            image_processed += 1
            is_last = 0 if image_processed < total_images else 1
            if is_last:
                while len(batch) is not batch_size:
                    batch.append(random_image)
            if len(batch) == batch_size:
                batches_processed += 1
                batch = np.array(batch)
                yield is_last, batch
                batch = []
<<<<<<< HEAD
            self.close(filename)
            self.open_file_map[filename] = None
=======
            if image_processed % self._args.num_samples_per_file == 0:
                self.close(filename)
                self.open_file_map[filename] = None
>>>>>>> 8ca0c957


    @abstractmethod
    def read_index(self, index):
        filename, sample_index = self._args.global_index_map[index]
        logging.debug(f"{utcnow()} read_index {filename}, {sample_index}")

        if self._args.read_type is ReadType.ON_DEMAND or filename not in self.open_file_map:
            self.open_file_map[filename] = self.open(filename)
        image = self.get_sample(filename, sample_index)
        if self._args.read_type is ReadType.ON_DEMAND:
            self.close(filename)
            self.open_file_map[filename] = None
        return image

    @abstractmethod
    def finalize(self):
        for filename, sample_index in self._args.file_map:
            if filename in self.open_file_map:
                self.close(filename)
                self.open_file_map[filename] = None<|MERGE_RESOLUTION|>--- conflicted
+++ resolved
@@ -76,15 +76,9 @@
                 batch = np.array(batch)
                 yield is_last, batch
                 batch = []
-<<<<<<< HEAD
-            self.close(filename)
-            self.open_file_map[filename] = None
-=======
             if image_processed % self._args.num_samples_per_file == 0:
                 self.close(filename)
                 self.open_file_map[filename] = None
->>>>>>> 8ca0c957
-
 
     @abstractmethod
     def read_index(self, index):

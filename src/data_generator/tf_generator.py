"""
   Copyright (c) 2022, UChicago Argonne, LLC
   All Rights Reserved

   Licensed under the Apache License, Version 2.0 (the "License");
   you may not use this file except in compliance with the License.
   You may obtain a copy of the License at

       http://www.apache.org/licenses/LICENSE-2.0

   Unless required by applicable law or agreed to in writing, software
   distributed under the License is distributed on an "AS IS" BASIS,
   WITHOUT WARRANTIES OR CONDITIONS OF ANY KIND, either express or implied.
   See the License for the specific language governing permissions and
   limitations under the License.
"""

from src.data_generator.data_generator import DataGenerator
from numpy import random
import tensorflow as tf

from src.utils.utility import progress, utcnow, perftrace
from shutil import copyfile

import logging
class TFRecordGenerator(DataGenerator):
    """
    Generator for creating data in TFRecord format.
    """
    def __init__(self):
        super().__init__()
    @perftrace.event_logging
    def generate(self):
        """
        Generator for creating data in TFRecord format of 3d dataset.
        TODO: Might be interesting / more realistic to add randomness to the file sizes.
        TODO: Extend this to create accurate records for BERT, which does not use image/label pairs.
        """
        super().generate()
<<<<<<< HEAD
=======
        # This creates a 2D image representing a single record
>>>>>>> a89052e8
        record_label = 0
        for i in range(self.my_rank, self.total_files_to_generate, self.comm_size):
            progress(i+1, self.total_files_to_generate, "Generating TFRecord Data")
            out_path_spec = self.storage.get_uri(self._file_list[i])
            if (self._dimension_stdev>0):
                dim1, dim2 = [max(int(d), 0) for d in random.normal( self._dimension, self._dimension_stdev, 2)]
            else:
                dim1 = dim2 = self._dimension
            record = random.random((dim1, dim2))
            # Open a TFRecordWriter for the output-file.
            with tf.io.TFRecordWriter(out_path_spec) as writer:
                for i in range(0, self.num_samples):
                    # This creates a 2D image representing a single record
                    record = random.random((self._dimension, self._dimension))
                    img_bytes = record.tobytes()
                    data = {
                        'image': tf.train.Feature(bytes_list=tf.train.BytesList(value=[img_bytes])),
                        'label': tf.train.Feature(int64_list=tf.train.Int64List(value=[record_label]))
                    }
                    # Wrap the data as TensorFlow Features.
                    feature = tf.train.Features(feature=data)
                    # Wrap again as a TensorFlow Example.
                    example = tf.train.Example(features=feature)
                    # Serialize the data.
                    serialized = example.SerializeToString()
                    # Write the serialized data to the TFRecords file.
                    writer.write(serialized)<|MERGE_RESOLUTION|>--- conflicted
+++ resolved
@@ -37,10 +37,7 @@
         TODO: Extend this to create accurate records for BERT, which does not use image/label pairs.
         """
         super().generate()
-<<<<<<< HEAD
-=======
         # This creates a 2D image representing a single record
->>>>>>> a89052e8
         record_label = 0
         for i in range(self.my_rank, self.total_files_to_generate, self.comm_size):
             progress(i+1, self.total_files_to_generate, "Generating TFRecord Data")

from distutils import util
from setuptools import find_namespace_packages, setup
import pathlib

HYDRA_VERSION = "1.3.2"

test_deps = [
    "pytest",
]
core_deps = [
<<<<<<< HEAD
 'mpi4py>=3.1.4',
 'numpy>=1.23.5',
 'h5py>=3.7.0',
 'pandas>=1.5.1',
 'psutil',
 'pydftracer==1.0.2'
=======
    "Pillow~=9.3.0",
    "PyYAML~=6.0",
    "dlio_profiler_py==0.0.5",
    "h5py~=3.11.0",
    "mpi4py~=3.1.4",
    "numpy~=1.23.5",
    "omegaconf~=2.2.0",
    "pandas~=1.5.1",
    "psutil~=5.9.8",
>>>>>>> aa75e414
]
x86_deps = [
    f"hydra-core=={HYDRA_VERSION}",
    "nvidia-dali-cuda110>=1.34.0",
    "tensorflow>=2.11",
    "torch>=2.2",
    "torchaudio",
    "torchvision",
]
ppc_deps = [
    f"hydra-core @ git+https://github.com/facebookresearch/hydra.git@v{HYDRA_VERSION}#egg=hydra-core"
]

deps = core_deps

if "ppc" in util.get_platform():
    deps.extend(ppc_deps)
else:
    deps.extend(x86_deps)

extras = {
    "test": test_deps,
}

here = pathlib.Path(__file__).parent.resolve()
long_description = (here / "README.md").read_text(encoding="utf-8")

setup(
    name="dlio_benchmark",
    version="2.0.0",
    description="An I/O benchmark for deep Learning applications",
    long_description=long_description,
    long_description_content_type="text/markdown",
    url="https://github.com/argonne-lcf/dlio_benchmark",
    author="Huihuo Zheng, Hariharan Devarajan (Hari)",
    email="zhenghh04@gmail.com, mani.hariharan@gmail.com",
    classifiers=[  # Optional
        # How mature is this project? Common values are
        #   3 - Alpha
        #   4 - Beta
        #   5 - Production/Stable
        "Development Status :: 5 - Production/Stable",
        # Indicate who your project is intended for
        "Intended Audience :: HPC",
        "Topic :: Software Development :: Build Tools",
        # Pick your license as you wish
        "License :: OSI Approved :: Apache 2.0 License",
        # Specify the Python versions you support here. In particular, ensure
        # that you indicate you support Python 3. These classifiers are *not*
        # checked by 'pip install'. See instead 'python_requires' below.
        "Programming Language :: Python :: 3.7",
        "Programming Language :: Python :: 3.8",
        "Programming Language :: Python :: 3.9",
        "Programming Language :: Python :: 3.10",
        "Programming Language :: Python :: 3 :: Only",
    ],
    keywords="deep learning, I/O, benchmark, NPZ, pytorch benchmark, tensorflow benchmark",
    project_urls={  # Optional
        "Bug Reports": "https://github.com/argonne-lcf/dlio_benchmark/issues",
        "Source": "https://github.com/argonne-lcf/dlio_benchmark",
    },
    # Main package definition
    packages=find_namespace_packages(where="."),
    package_dir={"dlio_benchmark": "dlio_benchmark"},
    package_data={
        "dlio_benchmark.configs": ["*.yaml"],
        "dlio_benchmark.configs.hydra.help": ["*.yaml"],
        "dlio_benchmark.configs.hydra.job_logging": ["*.yaml"],
        "dlio_benchmark.configs.workload": ["*.yaml"],
    },
    dependency_links=[
        "https://download.pytorch.org/whl/cpu",
        "https://developer.download.nvidia.com/compute/redist",
    ],
    install_requires=deps,
    tests_require=test_deps,
    extras_require=extras,
    entry_points={
        "console_scripts": [
            "dlio_benchmark = dlio_benchmark.main:main",
            "dlio_postprocessor = dlio_benchmark.postprocessor:main",
        ]
    },
)<|MERGE_RESOLUTION|>--- conflicted
+++ resolved
@@ -8,24 +8,15 @@
     "pytest",
 ]
 core_deps = [
-<<<<<<< HEAD
- 'mpi4py>=3.1.4',
- 'numpy>=1.23.5',
- 'h5py>=3.7.0',
- 'pandas>=1.5.1',
- 'psutil',
- 'pydftracer==1.0.2'
-=======
     "Pillow~=9.3.0",
     "PyYAML~=6.0",
-    "dlio_profiler_py==0.0.5",
     "h5py~=3.11.0",
     "mpi4py~=3.1.4",
     "numpy~=1.23.5",
     "omegaconf~=2.2.0",
     "pandas~=1.5.1",
     "psutil~=5.9.8",
->>>>>>> aa75e414
+    "pydftracer==1.0.2",
 ]
 x86_deps = [
     f"hydra-core=={HYDRA_VERSION}",
